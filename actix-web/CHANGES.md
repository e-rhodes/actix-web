# Changelog

## Unreleased - 2022-xx-xx
<<<<<<< HEAD
### Changed
- Minimum supported Rust version (MSRV) is now 1.57 due to transitive `time` dependency.
### Added
- Add `ServiceRequest::{parts, request}()` getter methods. [#2786]
- Add `ErrorHandlers::default_handler()` (as well as `default_handler_{server, client}()`) to make registering handlers with the `ErrorHandlers` middleware easier. [#2784]

[#2784]: https://github.com/actix/actix-web/pull/2784
=======
### Added
- Add `ServiceRequest::{parts, request}()` getter methods. [#2786]
- Add configuration options for TLS handshake timeout via `HttpServer::{rustls, openssl}_with_config` methods. [#2752]

### Changed
- Minimum supported Rust version (MSRV) is now 1.57 due to transitive `time` dependency.

[#2752]: https://github.com/actix/actix-web/pull/2752
>>>>>>> 0dba6310
[#2786]: https://github.com/actix/actix-web/pull/2786


## 4.1.0 - 2022-06-11
### Added
- Add `ServiceRequest::extract()` to make it easier to use extractors when writing middlewares. [#2647]
- Add `Route::wrap()` to allow individual routes to use middleware. [#2725]
- Add `ServiceConfig::default_service()`. [#2338] [#2743]
- Implement `ResponseError` for `std::convert::Infallible`

### Changed
- Minimum supported Rust version (MSRV) is now 1.56 due to transitive `hashbrown` dependency.

### Fixed
- Clear connection-level data on `HttpRequest` drop. [#2742]

[#2338]: https://github.com/actix/actix-web/pull/2338
[#2647]: https://github.com/actix/actix-web/pull/2647
[#2725]: https://github.com/actix/actix-web/pull/2725
[#2742]: https://github.com/actix/actix-web/pull/2742
[#2743]: https://github.com/actix/actix-web/pull/2743


## 4.0.1 - 2022-02-25
### Fixed
- Use stable version in readme example.


## 4.0.0 - 2022-02-25
### Dependencies
- Updated `actix-*` to Tokio v1-based versions. [#1813]
- Updated `actix-web-codegen` to `4.0.0`.
- Updated `cookie` to `0.16`. [#2555]
- Updated `language-tags` to `0.3`.
- Updated `rand` to `0.8`.
- Updated `rustls` to `0.20`. [#2414]
- Updated `tokio` to `1`.

### Added
- Crate Features:
  - `cookies`; enabled by default. [#2619]
  - `compress-brotli`; enabled by default. [#2618]
  - `compress-gzip`; enabled by default. [#2618]
  - `compress-zstd`; enabled by default. [#2618]
  - `macros`; enables routing and runtime macros, enabled by default. [#2619]
- Types:
  - `CustomizeResponder` for customizing response. [#2510]
  - `dev::ServerHandle` re-export from `actix-server`. [#2442]
  - `dev::ServiceFactory` re-export from `actix-service`. [#2325]
  - `guard::GuardContext` for use with the `Guard` trait. [#2552]
  - `http::header::AcceptEncoding` typed header. [#2482]
  - `http::header::Range` typed header. [#2485]
  - `http::KeepAlive` re-export from `actix-http`. [#2625]
  - `middleware::Compat` that boxes middleware types like `Logger` and `Compress` to be used with constrained type bounds. [#1865]
  - `web::Header` extractor for extracting typed HTTP headers in handlers. [#2094]
- Methods:
  - `dev::ServiceRequest::guard_ctx()` for obtaining a guard context. [#2552]
  - `dev::ServiceRequest::parts_mut()`. [#2177]
  - `dev::ServiceResponse::map_into_{left,right}_body()` and `HttpResponse::map_into_boxed_body()`. [#2468]
  - `Either<web::Json<T>, web::Form<T>>::into_inner()` which returns the inner type for whichever variant was created. Also works for `Either<web::Form<T>, web::Json<T>>`. [#1894]
  - `http::header::AcceptLanguage::{ranked, preference}()`. [#2480]
  - `HttpResponse::add_removal_cookie()`. [#2586]
  - `HttpResponse::map_into_{left,right}_body()` and `HttpResponse::map_into_boxed_body()`. [#2468]
  - `HttpServer::worker_max_blocking_threads` for setting block thread pool. [#2200]
  - `middleware::Logger::log_target()` to allow customize. [#2594]
  - `Responder::customize()` trait method that wraps responder in `CustomizeResponder`. [#2510]
  - `Route::service()` for using hand-written services as handlers. [#2262]
  - `ServiceResponse::into_parts()`. [#2499]
  - `TestServer::client_headers()` method. [#2097]
  - `web::ServiceConfig::configure()` to allow easy nesting of configuration functions. [#1988]
- Trait Implementations:
  - Implement `Debug` for `DefaultHeaders`. [#2510]
  - Implement `FromRequest` for `ConnectionInfo` and `PeerAddr`. [#2263]
  - Implement `FromRequest` for `Method`. [#2263]
  - Implement `FromRequest` for `Uri`. [#2263]
  - Implement `Hash` for `http::header::Encoding`. [#2501]
  - Implement `Responder` for `Vec<u8>`. [#2625]
- Misc:
  - `#[actix_web::test]` macro for setting up tests with a runtime. [#2409]
  - Enable registering a vec of services of the same type to `App` [#1933]
  - Add `services!` macro for helping register multiple services to `App`. [#1933]
  - Option to allow `Json` extractor to work without a `Content-Type` header present. [#2362]
  - Connection data set through the `HttpServer::on_connect` callback is now accessible only from the new `HttpRequest::conn_data()` and `ServiceRequest::conn_data()` methods. [#2491]

### Changed
- Functions:
  - `guard::fn_guard` functions now receives a `&GuardContext`. [#2552]
  - `guard::Not` is now generic over the type of guard it wraps. [#2552]
  - `test::{call_service, read_response, read_response_json, send_request}()` now receive a `&Service`. [#1905]
  - Some guard functions now return `impl Guard` and their concrete types are made private: `guard::Header` and all the method guards. [#2552]
  - Rename `test::{default_service => status_service}()`. Old name is deprecated. [#2518]
  - Rename `test::{read_response_json => call_and_read_body_json}()`. Old name is deprecated. [#2518]
  - Rename `test::{read_response => call_and_read_body}()`. Old name is deprecated. [#2518]
- Traits:
  - `guard::Guard::check` now receives a `&GuardContext`. [#2552]
  - `FromRequest::Config` associated type was removed. [#2233]
  - `Responder` trait has been reworked and now `Response`/`HttpResponse` synchronously, making it simpler and more performant. [#1891]
  - Rename `Factory` trait to `Handler`. [#1852]
- Types:
  - `App`'s `B` (body) type parameter been removed. As a result, `App`s can be returned from functions now. [#2493]
  - `Compress` middleware's response type is now `EitherBody<Encoder<B>>`. [#2448]
  - `error::BlockingError` is now a unit struct. It's now only triggered when blocking thread pool has shutdown. [#1957]
  - `ErrorHandlerResponse`'s response variants now use `ServiceResponse<EitherBody<B>>`. [#2515]
  - `ErrorHandlers` middleware's response types now use `ServiceResponse<EitherBody<B>>`. [#2515]
  - `http::header::Encoding` now only represents `Content-Encoding` types. [#2501]
  - `middleware::Condition` gained a broader middleware compatibility. [#2635]
  - `Resource` no longer require service body type to be boxed. [#2526]
  - `Scope` no longer require service body type to be boxed. [#2523]
  - `web::Path`s inner field is now private. [#1894]
  - `web::Payload`'s inner field is now private. [#2384]
  - Error enums are now marked `#[non_exhaustive]`. [#2148]
- Enum Variants:
  - `Either` now uses `Left`/`Right` variants (instead of `A`/`B`) [#1894]
  - Include size and limits in `JsonPayloadError::Overflow`. [#2162]
- Methods:
  - `App::data()` is deprecated; `App::app_data()` should be preferred. [#2271]
  - `dev::JsonBody::new()` returns a default limit of 32kB to be consistent with `JsonConfig` and the default behaviour of the `web::Json<T>` extractor. [#2010]
  - `dev::ServiceRequest::{into_parts, from_parts}()` can no longer fail. [#1893]
  - `dev::ServiceRequest::from_request` can no longer fail. [#1893]
  - `dev::ServiceResponse::error_response()` now uses body type of `BoxBody`. [#2201]
  - `dev::ServiceResponse::map_body()` closure receives and returns `B` instead of `ResponseBody<B>`. [#2201]
  - `http::header::ContentType::html()` now produces `text/html; charset=utf-8` instead of `text/html`. [#2423]
  - `HttpRequest::url_for`'s constructed URLs no longer contain query or fragment. [#2430]
  - `HttpResponseBuilder::json()` can now receive data by value and reference. [#1903]
  - `HttpServer::{listen_rustls, bind_rustls}()` now honor the ALPN protocols in the configuration parameter. [#2226]
  - `middleware::NormalizePath()` now will not try to normalize URIs with no valid path [#2246]
  - `test::TestRequest::param()` now accepts more than just static strings. [#2172]
  - `web::Data::into_inner()` and `Data::get_ref()` no longer require `T: Sized`. [#2403]
  - Rename `HttpServer::{client_timeout => client_request_timeout}()`. [#2611]
  - Rename `HttpServer::{client_shutdown => client_disconnect_timeout}()`. [#2611]
  - Rename `http::header::Accept::{mime_precedence => ranked}()`. [#2480]
  - Rename `http::header::Accept::{mime_preference => preference}()`. [#2480]
  - Rename `middleware::DefaultHeaders::{content_type => add_content_type}()`. [#1875]
  - Rename `dev::ConnectionInfo::{remote_addr => peer_addr}`, deprecating the old name. [#2554]
- Trait Implementations:
  - `HttpResponse` can now be used as a `Responder` with any body type. [#2567]
- Misc:
  - Maximum number of handler extractors has increased to 12. [#2582]
  - The default `TrailingSlash` behavior is now `Trim`, in line with existing documentation. See migration guide for implications. [#1875]
  - `Result` extractor wrapper can now convert error types. [#2581]
  - Compress middleware will return `406 Not Acceptable` when no content encoding is acceptable to the client. [#2344]
  - Adjusted default JSON payload limit to 2MB (from 32kb). [#2162]
  - All error trait bounds in server service builders have changed from `Into<Error>` to `Into<Response<BoxBody>>`. [#2253]
  - All error trait bounds in message body and stream impls changed from `Into<Error>` to `Into<Box<dyn std::error::Error>>`. [#2253]
  - Improve spec compliance of `dev::ConnectionInfo` extractor. [#2282]
  - Associated types in `FromRequest` implementation for `Option` and `Result` have changed. [#2581]
  - Reduce the level from `error` to `debug` for the log line that is emitted when a `500 Internal Server Error` is built using `HttpResponse::from_error`. [#2201]
  - Minimum supported Rust version (MSRV) is now 1.54.

### Fixed
- Auto-negotiation of content encoding is more fault-tolerant when using the `Compress` middleware. [#2501]
- Scope and Resource middleware can access data items set on their own layer. [#2288]
- Multiple calls to `App::data()` with the same type now keeps the latest call's data. [#1906]
- Typed headers containing lists that require one or more items now enforce this minimum. [#2482]
- `dev::ConnectionInfo::peer_addr` will no longer return the port number. [#2554]
- `dev::ConnectionInfo::realip_remote_addr` will no longer return the port number if sourcing the IP from the peer's socket address. [#2554]
- Accept wildcard `*` items in `AcceptLanguage`. [#2480]
- Relax `Unpin` bound on `S` (stream) parameter of `HttpResponseBuilder::streaming`. [#2448]
- Fix quality parse error in `http::header::AcceptEncoding` typed header. [#2344]
- Double ampersand in `middleware::Logger` format is escaped correctly. [#2067]
- Added the underlying parse error to `test::read_body_json`'s panic message. [#1812]

### Security
- `cookie` upgrade addresses [`RUSTSEC-2020-0071`].

[`rustsec-2020-0071`]: https://rustsec.org/advisories/RUSTSEC-2020-0071.html

### Removed
- Crate Features:
  - `compress` feature. [#2065]
- Functions:
  - `test::load_stream` and `test::load_body`; replace usage with `body::to_bytes`. [#2518]
  - `test::start_with`; moved to new `actix-test` crate. [#2112]
  - `test::start`; moved to new `actix-test` crate. [#2112]
  - `test::unused_addr`; moved to new `actix-test` crate. [#2112]
- Traits:
  - `BodyEncoding`; signalling content encoding is now only done via the `Content-Encoding` header. [#2565]
- Types:
  - `dev::{BodySize, MessageBody, SizedStream}` re-exports; they are exposed through the `body` module. [#2468]
  - `EitherExtractError` direct export. [#2510]
  - `rt::{Arbiter, ArbiterHandle}` re-exports. [#2619]
  - `test::TestServer`; moved to new `actix-test` crate. [#2112]
  - `test::TestServerConfig`; moved to new `actix-test` crate. [#2112]
  - `web::HttpRequest` re-export. [#2663]
  - `web::HttpResponse` re-export. [#2663]
- Methods:
  - `AppService::set_service_data`; for custom HTTP service factories adding application data, use the layered data model by calling `ServiceRequest::add_data_container` when handling requests instead. [#1906]
  - `dev::ConnectionInfo::get`. [#2487]
  - `dev::ServiceResponse::checked_expr`. [#2401]
  - `HttpRequestBuilder::del_cookie`. [#2591]
  - `HttpResponse::take_body` and old `HttpResponse::into_body` method that casted body type. [#2201]
  - `HttpResponseBuilder::json2()`. [#1903]
  - `middleware::Compress::new`; restricting compression algorithm is done through feature flags. [#2501]
  - `test::TestRequest::with_header()`; use `test::TestRequest::default().insert_header()`. [#1869]
- Trait Implementations:
  - Implementation of `From<either::Either>` for `Either` crate. [#2516]
  - Implementation of `Future` for `HttpResponse`. [#2601]
- Misc:
  - The `client` module was removed; use the `awc` crate directly. [871ca5e4]
  - `middleware::{normalize, err_handlers}` modules; all necessary middleware types are now exposed in the `middleware` module.

[#1812]: https://github.com/actix/actix-web/pull/1812
[#1813]: https://github.com/actix/actix-web/pull/1813
[#1852]: https://github.com/actix/actix-web/pull/1852
[#1865]: https://github.com/actix/actix-web/pull/1865
[#1869]: https://github.com/actix/actix-web/pull/1869
[#1875]: https://github.com/actix/actix-web/pull/1875
[#1878]: https://github.com/actix/actix-web/pull/1878
[#1891]: https://github.com/actix/actix-web/pull/1891
[#1893]: https://github.com/actix/actix-web/pull/1893
[#1894]: https://github.com/actix/actix-web/pull/1894
[#1903]: https://github.com/actix/actix-web/pull/1903
[#1905]: https://github.com/actix/actix-web/pull/1905
[#1906]: https://github.com/actix/actix-web/pull/1906
[#1933]: https://github.com/actix/actix-web/pull/1933
[#1957]: https://github.com/actix/actix-web/pull/1957
[#1957]: https://github.com/actix/actix-web/pull/1957
[#1981]: https://github.com/actix/actix-web/pull/1981
[#1988]: https://github.com/actix/actix-web/pull/1988
[#2010]: https://github.com/actix/actix-web/pull/2010
[#2065]: https://github.com/actix/actix-web/pull/2065
[#2067]: https://github.com/actix/actix-web/pull/2067
[#2093]: https://github.com/actix/actix-web/pull/2093
[#2094]: https://github.com/actix/actix-web/pull/2094
[#2097]: https://github.com/actix/actix-web/pull/2097
[#2112]: https://github.com/actix/actix-web/pull/2112
[#2148]: https://github.com/actix/actix-web/pull/2148
[#2162]: https://github.com/actix/actix-web/pull/2162
[#2172]: https://github.com/actix/actix-web/pull/2172
[#2177]: https://github.com/actix/actix-web/pull/2177
[#2200]: https://github.com/actix/actix-web/pull/2200
[#2201]: https://github.com/actix/actix-web/pull/2201
[#2201]: https://github.com/actix/actix-web/pull/2201
[#2233]: https://github.com/actix/actix-web/pull/2233
[#2246]: https://github.com/actix/actix-web/pull/2246
[#2250]: https://github.com/actix/actix-web/pull/2250
[#2253]: https://github.com/actix/actix-web/pull/2253
[#2262]: https://github.com/actix/actix-web/pull/2262
[#2263]: https://github.com/actix/actix-web/pull/2263
[#2271]: https://github.com/actix/actix-web/pull/2271
[#2282]: https://github.com/actix/actix-web/pull/2282
[#2288]: https://github.com/actix/actix-web/pull/2288
[#2325]: https://github.com/actix/actix-web/pull/2325
[#2344]: https://github.com/actix/actix-web/pull/2344
[#2362]: https://github.com/actix/actix-web/pull/2362
[#2379]: https://github.com/actix/actix-web/pull/2379
[#2384]: https://github.com/actix/actix-web/pull/2384
[#2401]: https://github.com/actix/actix-web/pull/2401
[#2403]: https://github.com/actix/actix-web/pull/2403
[#2409]: https://github.com/actix/actix-web/pull/2409
[#2414]: https://github.com/actix/actix-web/pull/2414
[#2423]: https://github.com/actix/actix-web/pull/2423
[#2430]: https://github.com/actix/actix-web/pull/2430
[#2442]: https://github.com/actix/actix-web/pull/2442
[#2446]: https://github.com/actix/actix-web/pull/2446
[#2448]: https://github.com/actix/actix-web/pull/2448
[#2468]: https://github.com/actix/actix-web/pull/2468
[#2474]: https://github.com/actix/actix-web/pull/2474
[#2480]: https://github.com/actix/actix-web/pull/2480
[#2482]: https://github.com/actix/actix-web/pull/2482
[#2484]: https://github.com/actix/actix-web/pull/2484
[#2485]: https://github.com/actix/actix-web/pull/2485
[#2487]: https://github.com/actix/actix-web/pull/2487
[#2491]: https://github.com/actix/actix-web/pull/2491
[#2492]: https://github.com/actix/actix-web/pull/2492
[#2493]: https://github.com/actix/actix-web/pull/2493
[#2499]: https://github.com/actix/actix-web/pull/2499
[#2501]: https://github.com/actix/actix-web/pull/2501
[#2510]: https://github.com/actix/actix-web/pull/2510
[#2515]: https://github.com/actix/actix-web/pull/2515
[#2516]: https://github.com/actix/actix-web/pull/2516
[#2518]: https://github.com/actix/actix-web/pull/2518
[#2523]: https://github.com/actix/actix-web/pull/2523
[#2526]: https://github.com/actix/actix-web/pull/2526
[#2552]: https://github.com/actix/actix-web/pull/2552
[#2554]: https://github.com/actix/actix-web/pull/2554
[#2555]: https://github.com/actix/actix-web/pull/2555
[#2565]: https://github.com/actix/actix-web/pull/2565
[#2567]: https://github.com/actix/actix-web/pull/2567
[#2569]: https://github.com/actix/actix-web/pull/2569
[#2581]: https://github.com/actix/actix-web/pull/2581
[#2582]: https://github.com/actix/actix-web/pull/2582
[#2584]: https://github.com/actix/actix-web/pull/2584
[#2585]: https://github.com/actix/actix-web/pull/2585
[#2586]: https://github.com/actix/actix-web/pull/2586
[#2591]: https://github.com/actix/actix-web/pull/2591
[#2594]: https://github.com/actix/actix-web/pull/2594
[#2601]: https://github.com/actix/actix-web/pull/2601
[#2611]: https://github.com/actix/actix-web/pull/2611
[#2619]: https://github.com/actix/actix-web/pull/2619
[#2625]: https://github.com/actix/actix-web/pull/2625
[#2635]: https://github.com/actix/actix-web/pull/2635
[#2659]: https://github.com/actix/actix-web/pull/2659
[#2663]: https://github.com/actix/actix-web/pull/2663
[871ca5e4]: https://github.com/actix/actix-web/commit/871ca5e4ae2bdc22d1ea02701c2992fa8d04aed7


<details>
<summary>4.0.0 Pre-Releases</summary>

## 4.0.0-rc.3 - 2022-02-08
### Changed
- `middleware::Condition` gained a broader compatibility; `Compat` is needed in fewer cases. [#2635]

### Added
- Implement `Responder` for `Vec<u8>`. [#2625]
- Re-export `KeepAlive` in `http` mod. [#2625]

[#2625]: https://github.com/actix/actix-web/pull/2625
[#2635]: https://github.com/actix/actix-web/pull/2635


## 4.0.0-rc.2 - 2022-02-02
### Added
- On-by-default `macros` feature flag to enable routing and runtime macros. [#2619]

### Removed
- `rt::{Arbiter, ArbiterHandle}` re-exports. [#2619]

[#2619]: https://github.com/actix/actix-web/pull/2619


## 4.0.0-rc.1 - 2022-01-31
### Changed
- Rename `HttpServer::{client_timeout => client_request_timeout}`. [#2611]
- Rename `HttpServer::{client_shutdown => client_disconnect_timeout}`. [#2611]

### Removed
- `impl Future for HttpResponse`. [#2601]

[#2601]: https://github.com/actix/actix-web/pull/2601
[#2611]: https://github.com/actix/actix-web/pull/2611


## 4.0.0-beta.21 - 2022-01-21
### Added
- `HttpResponse::add_removal_cookie`. [#2586]
- `Logger::log_target`. [#2594]

### Removed
- `HttpRequest::req_data[_mut]()`; request-local data is still available through `.extensions()`. [#2585]
- `HttpRequestBuilder::del_cookie`. [#2591]

[#2585]: https://github.com/actix/actix-web/pull/2585
[#2586]: https://github.com/actix/actix-web/pull/2586
[#2591]: https://github.com/actix/actix-web/pull/2591
[#2594]: https://github.com/actix/actix-web/pull/2594


## 4.0.0-beta.20 - 2022-01-14
### Added
- `GuardContext::header` [#2569]
- `ServiceConfig::configure` to allow easy nesting of configuration functions. [#1988]

### Changed
- `HttpResponse` can now be used as a `Responder` with any body type. [#2567]
- `Result` extractor wrapper can now convert error types. [#2581]
- Associated types in `FromRequest` impl for `Option` and `Result` has changed. [#2581]
- Maximum number of handler extractors has increased to 12. [#2582]
- Removed bound `<B as MessageBody>::Error: Debug` in test utility functions in order to support returning opaque apps. [#2584]

[#1988]: https://github.com/actix/actix-web/pull/1988
[#2567]: https://github.com/actix/actix-web/pull/2567
[#2569]: https://github.com/actix/actix-web/pull/2569
[#2581]: https://github.com/actix/actix-web/pull/2581
[#2582]: https://github.com/actix/actix-web/pull/2582
[#2584]: https://github.com/actix/actix-web/pull/2584


## 4.0.0-beta.19 - 2022-01-04
### Added
- `impl Hash` for `http::header::Encoding`. [#2501]
- `AcceptEncoding::negotiate()`. [#2501]

### Changed
- `AcceptEncoding::preference` now returns `Option<Preference<Encoding>>`. [#2501]
- Rename methods `BodyEncoding::{encoding => encode_with, get_encoding => preferred_encoding}`. [#2501]
- `http::header::Encoding` now only represents `Content-Encoding` types. [#2501]

### Fixed
- Auto-negotiation of content encoding is more fault-tolerant when using the `Compress` middleware. [#2501]

### Removed
- `Compress::new`; restricting compression algorithm is done through feature flags. [#2501]
- `BodyEncoding` trait; signalling content encoding is now only done via the `Content-Encoding` header. [#2565]

[#2501]: https://github.com/actix/actix-web/pull/2501
[#2565]: https://github.com/actix/actix-web/pull/2565


## 4.0.0-beta.18 - 2021-12-29
### Changed
- Update `cookie` dependency (re-exported) to `0.16`. [#2555]
- Minimum supported Rust version (MSRV) is now 1.54.

### Security
- `cookie` upgrade addresses [`RUSTSEC-2020-0071`].

[#2555]: https://github.com/actix/actix-web/pull/2555
[`RUSTSEC-2020-0071`]: https://rustsec.org/advisories/RUSTSEC-2020-0071.html


## 4.0.0-beta.17 - 2021-12-29
### Added
- `guard::GuardContext` for use with the `Guard` trait. [#2552]
- `ServiceRequest::guard_ctx` for obtaining a guard context. [#2552]

### Changed
- `Guard` trait now receives a `&GuardContext`. [#2552]
- `guard::fn_guard` functions now receives a `&GuardContext`. [#2552]
- Some guards now return `impl Guard` and their concrete types are made private: `guard::Header` and all the method guards. [#2552]
- The `Not` guard is now generic over the type of guard it wraps. [#2552]

### Fixed
- Rename `ConnectionInfo::{remote_addr => peer_addr}`, deprecating the old name. [#2554]
- `ConnectionInfo::peer_addr` will not return the port number. [#2554]
- `ConnectionInfo::realip_remote_addr` will not return the port number if sourcing the IP from the peer's socket address. [#2554]

[#2552]: https://github.com/actix/actix-web/pull/2552
[#2554]: https://github.com/actix/actix-web/pull/2554


## 4.0.0-beta.16 - 2021-12-27
### Changed
- No longer require `Scope` service body type to be boxed. [#2523]
- No longer require `Resource` service body type to be boxed. [#2526]

[#2523]: https://github.com/actix/actix-web/pull/2523
[#2526]: https://github.com/actix/actix-web/pull/2526


## 4.0.0-beta.15 - 2021-12-17
### Added
- Method on `Responder` trait (`customize`) for customizing responders and `CustomizeResponder` struct. [#2510]
- Implement `Debug` for `DefaultHeaders`. [#2510]

### Changed
- Align `DefaultHeader` method terminology, deprecating previous methods. [#2510]
- Response service types in `ErrorHandlers` middleware now use `ServiceResponse<EitherBody<B>>` to allow changing the body type. [#2515]
- Both variants in `ErrorHandlerResponse` now use `ServiceResponse<EitherBody<B>>`. [#2515]
- Rename `test::{default_service => simple_service}`. Old name is deprecated. [#2518]
- Rename `test::{read_response_json => call_and_read_body_json}`. Old name is deprecated. [#2518]
- Rename `test::{read_response => call_and_read_body}`. Old name is deprecated. [#2518]
- Relax body type and error bounds on test utilities. [#2518]

### Removed
- Top-level `EitherExtractError` export. [#2510]
- Conversion implementations for `either` crate. [#2516]
- `test::load_stream` and `test::load_body`; replace usage with `body::to_bytes`. [#2518]

[#2510]: https://github.com/actix/actix-web/pull/2510
[#2515]: https://github.com/actix/actix-web/pull/2515
[#2516]: https://github.com/actix/actix-web/pull/2516
[#2518]: https://github.com/actix/actix-web/pull/2518


## 4.0.0-beta.14 - 2021-12-11
### Added
- Methods on `AcceptLanguage`: `ranked` and `preference`. [#2480]
- `AcceptEncoding` typed header. [#2482]
- `Range` typed header. [#2485]
- `HttpResponse::map_into_{left,right}_body` and `HttpResponse::map_into_boxed_body`. [#2468]
- `ServiceResponse::map_into_{left,right}_body` and `HttpResponse::map_into_boxed_body`. [#2468]
- Connection data set through the `HttpServer::on_connect` callback is now accessible only from the new `HttpRequest::conn_data()` and `ServiceRequest::conn_data()` methods. [#2491]
- `HttpRequest::{req_data,req_data_mut}`. [#2487]
- `ServiceResponse::into_parts`. [#2499]

### Changed
- Rename `Accept::{mime_precedence => ranked}`. [#2480]
- Rename `Accept::{mime_preference => preference}`. [#2480]
- Un-deprecate `App::data_factory`. [#2484]
- `HttpRequest::url_for` no longer constructs URLs with query or fragment components. [#2430]
- Remove `B` (body) type parameter on `App`. [#2493]
- Add `B` (body) type parameter on `Scope`. [#2492]
- Request-local data container is no longer part of a `RequestHead`. Instead it is a distinct part of a `Request`. [#2487]

### Fixed
- Accept wildcard `*` items in `AcceptLanguage`. [#2480]
- Re-exports `dev::{BodySize, MessageBody, SizedStream}`. They are exposed through the `body` module. [#2468]
- Typed headers containing lists that require one or more items now enforce this minimum. [#2482]

### Removed
- `ConnectionInfo::get`. [#2487]

[#2430]: https://github.com/actix/actix-web/pull/2430
[#2468]: https://github.com/actix/actix-web/pull/2468
[#2480]: https://github.com/actix/actix-web/pull/2480
[#2482]: https://github.com/actix/actix-web/pull/2482
[#2484]: https://github.com/actix/actix-web/pull/2484
[#2485]: https://github.com/actix/actix-web/pull/2485
[#2487]: https://github.com/actix/actix-web/pull/2487
[#2491]: https://github.com/actix/actix-web/pull/2491
[#2492]: https://github.com/actix/actix-web/pull/2492
[#2493]: https://github.com/actix/actix-web/pull/2493
[#2499]: https://github.com/actix/actix-web/pull/2499


## 4.0.0-beta.13 - 2021-11-30
### Changed
- Update `actix-tls` to `3.0.0-rc.1`. [#2474]

[#2474]: https://github.com/actix/actix-web/pull/2474


## 4.0.0-beta.12 - 2021-11-22
### Changed
- Compress middleware's response type is now `AnyBody<Encoder<B>>`. [#2448]

### Fixed
- Relax `Unpin` bound on `S` (stream) parameter of `HttpResponseBuilder::streaming`. [#2448]

### Removed
- `dev::ResponseBody` re-export; is function is replaced by the new `dev::AnyBody` enum. [#2446]

[#2446]: https://github.com/actix/actix-web/pull/2446
[#2448]: https://github.com/actix/actix-web/pull/2448


## 4.0.0-beta.11 - 2021-11-15
### Added
- Re-export `dev::ServerHandle` from `actix-server`. [#2442]

### Changed
- `ContentType::html` now produces `text/html; charset=utf-8` instead of `text/html`. [#2423]
- Update `actix-server` to `2.0.0-beta.9`. [#2442]

[#2423]: https://github.com/actix/actix-web/pull/2423
[#2442]: https://github.com/actix/actix-web/pull/2442


## 4.0.0-beta.10 - 2021-10-20
### Added
- Option to allow `Json` extractor to work without a `Content-Type` header present. [#2362]
- `#[actix_web::test]` macro for setting up tests with a runtime. [#2409]

### Changed
- Associated type `FromRequest::Config` was removed. [#2233]
- Inner field made private on `web::Payload`. [#2384]
- `Data::into_inner` and `Data::get_ref` no longer requires `T: Sized`. [#2403]
- Updated rustls to v0.20. [#2414]
- Minimum supported Rust version (MSRV) is now 1.52.

### Removed
- Useless `ServiceResponse::checked_expr` method. [#2401]

[#2233]: https://github.com/actix/actix-web/pull/2233
[#2362]: https://github.com/actix/actix-web/pull/2362
[#2384]: https://github.com/actix/actix-web/pull/2384
[#2401]: https://github.com/actix/actix-web/pull/2401
[#2403]: https://github.com/actix/actix-web/pull/2403
[#2409]: https://github.com/actix/actix-web/pull/2409
[#2414]: https://github.com/actix/actix-web/pull/2414


## 4.0.0-beta.9 - 2021-09-09
### Added
- Re-export actix-service `ServiceFactory` in `dev` module. [#2325]

### Changed
- Compress middleware will return 406 Not Acceptable when no content encoding is acceptable to the client. [#2344]
- Move `BaseHttpResponse` to `dev::Response`. [#2379]
- Enable `TestRequest::param` to accept more than just static strings. [#2172]
- Minimum supported Rust version (MSRV) is now 1.51.

### Fixed
- Fix quality parse error in Accept-Encoding header. [#2344]
- Re-export correct type at `web::HttpResponse`. [#2379]

[#2172]: https://github.com/actix/actix-web/pull/2172
[#2325]: https://github.com/actix/actix-web/pull/2325
[#2344]: https://github.com/actix/actix-web/pull/2344
[#2379]: https://github.com/actix/actix-web/pull/2379


## 4.0.0-beta.8 - 2021-06-26
### Added
- Add `ServiceRequest::parts_mut`. [#2177]
- Add extractors for `Uri` and `Method`. [#2263]
- Add extractors for `ConnectionInfo` and `PeerAddr`. [#2263]
- Add `Route::service` for using hand-written services as handlers. [#2262]

### Changed
- Change compression algorithm features flags. [#2250]
- Deprecate `App::data` and `App::data_factory`. [#2271]
- Smarter extraction of `ConnectionInfo` parts. [#2282]

### Fixed
- Scope and Resource middleware can access data items set on their own layer. [#2288]

[#2177]: https://github.com/actix/actix-web/pull/2177
[#2250]: https://github.com/actix/actix-web/pull/2250
[#2271]: https://github.com/actix/actix-web/pull/2271
[#2262]: https://github.com/actix/actix-web/pull/2262
[#2263]: https://github.com/actix/actix-web/pull/2263
[#2282]: https://github.com/actix/actix-web/pull/2282
[#2288]: https://github.com/actix/actix-web/pull/2288


## 4.0.0-beta.7 - 2021-06-17
### Added
- `HttpServer::worker_max_blocking_threads` for setting block thread pool. [#2200]

### Changed
- Adjusted default JSON payload limit to 2MB (from 32kb) and included size and limits in the `JsonPayloadError::Overflow` error variant. [#2162]
- `ServiceResponse::error_response` now uses body type of `Body`. [#2201]
- `ServiceResponse::checked_expr` now returns a `Result`. [#2201]
- Update `language-tags` to `0.3`.
- `ServiceResponse::take_body`. [#2201]
- `ServiceResponse::map_body` closure receives and returns `B` instead of `ResponseBody<B>` types. [#2201]
- All error trait bounds in server service builders have changed from `Into<Error>` to `Into<Response<AnyBody>>`. [#2253]
- All error trait bounds in message body and stream impls changed from `Into<Error>` to `Into<Box<dyn std::error::Error>>`. [#2253]
- `HttpServer::{listen_rustls(), bind_rustls()}` now honor the ALPN protocols in the configuration parameter. [#2226]
- `middleware::normalize` now will not try to normalize URIs with no valid path [#2246]

### Removed
- `HttpResponse::take_body` and old `HttpResponse::into_body` method that casted body type. [#2201]

[#2162]: https://github.com/actix/actix-web/pull/2162
[#2200]: https://github.com/actix/actix-web/pull/2200
[#2201]: https://github.com/actix/actix-web/pull/2201
[#2253]: https://github.com/actix/actix-web/pull/2253
[#2246]: https://github.com/actix/actix-web/pull/2246


## 4.0.0-beta.6 - 2021-04-17
### Added
- `HttpResponse` and `HttpResponseBuilder` types. [#2065]

### Changed
- Most error types are now marked `#[non_exhaustive]`. [#2148]
- Methods on `ContentDisposition` that took `T: AsRef<str>` now take `impl AsRef<str>`.

[#2065]: https://github.com/actix/actix-web/pull/2065
[#2148]: https://github.com/actix/actix-web/pull/2148


## 4.0.0-beta.5 - 2021-04-02
### Added
- `Header` extractor for extracting common HTTP headers in handlers. [#2094]
- Added `TestServer::client_headers` method. [#2097]

### Changed
- `CustomResponder` would return error as `HttpResponse` when `CustomResponder::with_header` failed
  instead of skipping. (Only the first error is kept when multiple error occur) [#2093]

### Fixed
- Double ampersand in Logger format is escaped correctly. [#2067]

### Removed
- The `client` mod was removed. Clients should now use `awc` directly.
  [871ca5e4](https://github.com/actix/actix-web/commit/871ca5e4ae2bdc22d1ea02701c2992fa8d04aed7)
- Integration testing was moved to new `actix-test` crate. Namely these items from the `test`
  module: `TestServer`, `TestServerConfig`, `start`, `start_with`, and `unused_addr`. [#2112]

[#2067]: https://github.com/actix/actix-web/pull/2067
[#2093]: https://github.com/actix/actix-web/pull/2093
[#2094]: https://github.com/actix/actix-web/pull/2094
[#2097]: https://github.com/actix/actix-web/pull/2097
[#2112]: https://github.com/actix/actix-web/pull/2112


## 4.0.0-beta.4 - 2021-03-09
### Changed
- Feature `cookies` is now optional and enabled by default. [#1981]
- `JsonBody::new` returns a default limit of 32kB to be consistent with `JsonConfig` and the default
  behaviour of the `web::Json<T>` extractor. [#2010]

[#1981]: https://github.com/actix/actix-web/pull/1981
[#2010]: https://github.com/actix/actix-web/pull/2010


## 4.0.0-beta.3 - 2021-02-10
- Update `actix-web-codegen` to `0.5.0-beta.1`.


## 4.0.0-beta.2 - 2021-02-10
### Added
- The method `Either<web::Json<T>, web::Form<T>>::into_inner()` which returns the inner type for
  whichever variant was created. Also works for `Either<web::Form<T>, web::Json<T>>`. [#1894]
- Add `services!` macro for helping register multiple services to `App`. [#1933]
- Enable registering a vec of services of the same type to `App` [#1933]

### Changed
- Rework `Responder` trait to be sync and returns `Response`/`HttpResponse` directly.
  Making it simpler and more performant. [#1891]
- `ServiceRequest::into_parts` and `ServiceRequest::from_parts` can no longer fail. [#1893]
- `ServiceRequest::from_request` can no longer fail. [#1893]
- Our `Either` type now uses `Left`/`Right` variants (instead of `A`/`B`) [#1894]
- `test::{call_service, read_response, read_response_json, send_request}` take `&Service`
  in argument [#1905]
- `App::wrap_fn`, `Resource::wrap_fn` and `Scope::wrap_fn` provide `&Service` in closure
  argument. [#1905]
- `web::block` no longer requires the output is a Result. [#1957]

### Fixed
- Multiple calls to `App::data` with the same type now keeps the latest call's data. [#1906]

### Removed
- Public field of `web::Path` has been made private. [#1894]
- Public field of `web::Query` has been made private. [#1894]
- `TestRequest::with_header`; use `TestRequest::default().insert_header()`. [#1869]
- `AppService::set_service_data`; for custom HTTP service factories adding application data, use the
  layered data model by calling `ServiceRequest::add_data_container` when handling
  requests instead. [#1906]

[#1891]: https://github.com/actix/actix-web/pull/1891
[#1893]: https://github.com/actix/actix-web/pull/1893
[#1894]: https://github.com/actix/actix-web/pull/1894
[#1869]: https://github.com/actix/actix-web/pull/1869
[#1905]: https://github.com/actix/actix-web/pull/1905
[#1906]: https://github.com/actix/actix-web/pull/1906
[#1933]: https://github.com/actix/actix-web/pull/1933
[#1957]: https://github.com/actix/actix-web/pull/1957


## 4.0.0-beta.1 - 2021-01-07
### Added
- `Compat` middleware enabling generic response body/error type of middlewares like `Logger` and
  `Compress` to be used in `middleware::Condition` and `Resource`, `Scope` services. [#1865]

### Changed
- Update `actix-*` dependencies to tokio `1.0` based versions. [#1813]
- Bumped `rand` to `0.8`.
- Update `rust-tls` to `0.19`. [#1813]
- Rename `Handler` to `HandlerService` and rename `Factory` to `Handler`. [#1852]
- The default `TrailingSlash` is now `Trim`, in line with existing documentation. See migration
  guide for implications. [#1875]
- Rename `DefaultHeaders::{content_type => add_content_type}`. [#1875]
- MSRV is now 1.46.0.

### Fixed
- Added the underlying parse error to `test::read_body_json`'s panic message. [#1812]

### Removed
- Public modules `middleware::{normalize, err_handlers}`. All necessary middleware types are now
  exposed directly by the `middleware` module.
- Remove `actix-threadpool` as dependency. `actix_threadpool::BlockingError` error type can be imported
  from `actix_web::error` module. [#1878]

[#1812]: https://github.com/actix/actix-web/pull/1812
[#1813]: https://github.com/actix/actix-web/pull/1813
[#1852]: https://github.com/actix/actix-web/pull/1852
[#1865]: https://github.com/actix/actix-web/pull/1865
[#1875]: https://github.com/actix/actix-web/pull/1875
[#1878]: https://github.com/actix/actix-web/pull/1878

</details>

## 3.3.3 - 2021-12-18
### Changed
- Soft-deprecate `NormalizePath::default()`, noting upcoming behavior change in v4. [#2529]

[#2529]: https://github.com/actix/actix-web/pull/2529


## 3.3.2 - 2020-12-01
### Fixed
- Removed an occasional `unwrap` on `None` panic in `NormalizePathNormalization`. [#1762]
- Fix `match_pattern()` returning `None` for scope with empty path resource. [#1798]
- Increase minimum `socket2` version. [#1803]

[#1762]: https://github.com/actix/actix-web/pull/1762
[#1798]: https://github.com/actix/actix-web/pull/1798
[#1803]: https://github.com/actix/actix-web/pull/1803


## 3.3.1 - 2020-11-29
- Ensure `actix-http` dependency uses same `serde_urlencoded`.


## 3.3.0 - 2020-11-25
### Added
- Add `Either<A, B>` extractor helper. [#1788]

### Changed
- Upgrade `serde_urlencoded` to `0.7`. [#1773]

[#1773]: https://github.com/actix/actix-web/pull/1773
[#1788]: https://github.com/actix/actix-web/pull/1788


## 3.2.0 - 2020-10-30
### Added
- Implement `exclude_regex` for Logger middleware. [#1723]
- Add request-local data extractor `web::ReqData`. [#1748]
- Add ability to register closure for request middleware logging. [#1749]
- Add `app_data` to `ServiceConfig`. [#1757]
- Expose `on_connect` for access to the connection stream before request is handled. [#1754]

### Changed
- Updated actix-web-codegen dependency for access to new `#[route(...)]` multi-method macro.
- Print non-configured `Data<T>` type when attempting extraction. [#1743]
- Re-export bytes::Buf{Mut} in web module. [#1750]
- Upgrade `pin-project` to `1.0`.

[#1723]: https://github.com/actix/actix-web/pull/1723
[#1743]: https://github.com/actix/actix-web/pull/1743
[#1748]: https://github.com/actix/actix-web/pull/1748
[#1750]: https://github.com/actix/actix-web/pull/1750
[#1754]: https://github.com/actix/actix-web/pull/1754
[#1749]: https://github.com/actix/actix-web/pull/1749


## 3.1.0 - 2020-09-29
### Changed
- Add `TrailingSlash::MergeOnly` behaviour to `NormalizePath`, which allows `NormalizePath`
  to retain any trailing slashes. [#1695]
- Remove bound `std::marker::Sized` from `web::Data` to support storing `Arc<dyn Trait>`
  via `web::Data::from` [#1710]

### Fixed
- `ResourceMap` debug printing is no longer infinitely recursive. [#1708]

[#1695]: https://github.com/actix/actix-web/pull/1695
[#1708]: https://github.com/actix/actix-web/pull/1708
[#1710]: https://github.com/actix/actix-web/pull/1710


## 3.0.2 - 2020-09-15
### Fixed
- `NormalizePath` when used with `TrailingSlash::Trim` no longer trims the root path "/". [#1678]

[#1678]: https://github.com/actix/actix-web/pull/1678


## 3.0.1 - 2020-09-13
### Changed
- `middleware::normalize::TrailingSlash` enum is now accessible. [#1673]

[#1673]: https://github.com/actix/actix-web/pull/1673


## 3.0.0 - 2020-09-11
- No significant changes from `3.0.0-beta.4`.


## 3.0.0-beta.4 - 2020-09-09
### Added
- `middleware::NormalizePath` now has configurable behavior for either always having a trailing
  slash, or as the new addition, always trimming trailing slashes. [#1639]

### Changed
- Update actix-codec and actix-utils dependencies. [#1634]
- `FormConfig` and `JsonConfig` configurations are now also considered when set
  using `App::data`. [#1641]
- `HttpServer::maxconn` is renamed to the more expressive `HttpServer::max_connections`. [#1655]
- `HttpServer::maxconnrate` is renamed to the more expressive
  `HttpServer::max_connection_rate`. [#1655]

[#1639]: https://github.com/actix/actix-web/pull/1639
[#1641]: https://github.com/actix/actix-web/pull/1641
[#1634]: https://github.com/actix/actix-web/pull/1634
[#1655]: https://github.com/actix/actix-web/pull/1655

## 3.0.0-beta.3 - 2020-08-17
### Changed
- Update `rustls` to 0.18


## 3.0.0-beta.2 - 2020-08-17
### Changed
- `PayloadConfig` is now also considered in `Bytes` and `String` extractors when set
  using `App::data`. [#1610]
- `web::Path` now has a public representation: `web::Path(pub T)` that enables
  destructuring. [#1594]
- `ServiceRequest::app_data` allows retrieval of non-Data data without splitting into parts to
  access `HttpRequest` which already allows this. [#1618]
- Re-export all error types from `awc`. [#1621]
- MSRV is now 1.42.0.

### Fixed
- Memory leak of app data in pooled requests. [#1609]

[#1594]: https://github.com/actix/actix-web/pull/1594
[#1609]: https://github.com/actix/actix-web/pull/1609
[#1610]: https://github.com/actix/actix-web/pull/1610
[#1618]: https://github.com/actix/actix-web/pull/1618
[#1621]: https://github.com/actix/actix-web/pull/1621


## 3.0.0-beta.1 - 2020-07-13
### Added
- Re-export `actix_rt::main` as `actix_web::main`.
- `HttpRequest::match_pattern` and `ServiceRequest::match_pattern` for extracting the matched
  resource pattern.
- `HttpRequest::match_name` and `ServiceRequest::match_name` for extracting matched resource name.

### Changed
- Fix actix_http::h1::dispatcher so it returns when HW_BUFFER_SIZE is reached. Should reduce peak memory consumption during large uploads. [#1550]
- Migrate cookie handling to `cookie` crate. Actix-web no longer requires `ring` dependency.
- MSRV is now 1.41.1

### Fixed
- `NormalizePath` improved consistency when path needs slashes added _and_ removed.


## 3.0.0-alpha.3 - 2020-05-21
### Added
- Add option to create `Data<T>` from `Arc<T>` [#1509]

### Changed
- Resources and Scopes can now access non-overridden data types set on App (or containing scopes) when setting their own data. [#1486]
- Fix audit issue logging by default peer address [#1485]
- Bump minimum supported Rust version to 1.40
- Replace deprecated `net2` crate with `socket2`

[#1485]: https://github.com/actix/actix-web/pull/1485
[#1509]: https://github.com/actix/actix-web/pull/1509

## [3.0.0-alpha.2] - 2020-05-08

### Changed

- `{Resource,Scope}::default_service(f)` handlers now support app data extraction. [#1452]
- Implement `std::error::Error` for our custom errors [#1422]
- NormalizePath middleware now appends trailing / so that routes of form /example/ respond to /example requests. [#1433]
- Remove the `failure` feature and support.

[#1422]: https://github.com/actix/actix-web/pull/1422
[#1433]: https://github.com/actix/actix-web/pull/1433
[#1452]: https://github.com/actix/actix-web/pull/1452
[#1486]: https://github.com/actix/actix-web/pull/1486


## [3.0.0-alpha.1] - 2020-03-11

### Added

- Add helper function for creating routes with `TRACE` method guard `web::trace()`
- Add convenience functions `test::read_body_json()` and `test::TestRequest::send_request()` for testing.

### Changed

- Use `sha-1` crate instead of unmaintained `sha1` crate
- Skip empty chunks when returning response from a `Stream` [#1308]
- Update the `time` dependency to 0.2.7
- Update `actix-tls` dependency to 2.0.0-alpha.1
- Update `rustls` dependency to 0.17

[#1308]: https://github.com/actix/actix-web/pull/1308

## [2.0.0] - 2019-12-25

### Changed

- Rename `HttpServer::start()` to `HttpServer::run()`

- Allow to gracefully stop test server via `TestServer::stop()`

- Allow to specify multi-patterns for resources

## [2.0.0-rc] - 2019-12-20

### Changed

- Move `BodyEncoding` to `dev` module #1220

- Allow to set `peer_addr` for TestRequest #1074

- Make web::Data deref to Arc<T> #1214

- Rename `App::register_data()` to `App::app_data()`

- `HttpRequest::app_data<T>()` returns `Option<&T>` instead of `Option<&Data<T>>`

### Fixed

- Fix `AppConfig::secure()` is always false. #1202


## [2.0.0-alpha.6] - 2019-12-15

### Fixed

- Fixed compilation with default features off

## [2.0.0-alpha.5] - 2019-12-13

### Added

- Add test server, `test::start()` and `test::start_with()`

## [2.0.0-alpha.4] - 2019-12-08

### Deleted

- Delete HttpServer::run(), it is not useful with async/await

## [2.0.0-alpha.3] - 2019-12-07

### Changed

- Migrate to tokio 0.2


## [2.0.0-alpha.1] - 2019-11-22

### Changed

- Migrated to `std::future`

- Remove implementation of `Responder` for `()`. (#1167)


## [1.0.9] - 2019-11-14

### Added

- Add `Payload::into_inner` method and make stored `def::Payload` public. (#1110)

### Changed

- Support `Host` guards when the `Host` header is unset (e.g. HTTP/2 requests) (#1129)


## [1.0.8] - 2019-09-25

### Added

- Add `Scope::register_data` and `Resource::register_data` methods, parallel to
  `App::register_data`.

- Add `middleware::Condition` that conditionally enables another middleware

- Allow to re-construct `ServiceRequest` from `HttpRequest` and `Payload`

- Add `HttpServer::listen_uds` for ability to listen on UDS FD rather than path,
  which is useful for example with systemd.

### Changed

- Make UrlEncodedError::Overflow more informative

- Use actix-testing for testing utils


## [1.0.7] - 2019-08-29

### Fixed

- Request Extensions leak #1062


## [1.0.6] - 2019-08-28

### Added

- Re-implement Host predicate (#989)

- Form implements Responder, returning a `application/x-www-form-urlencoded` response

- Add `into_inner` to `Data`

- Add `test::TestRequest::set_form()` convenience method to automatically serialize data and set
  the header in test requests.

### Changed

- `Query` payload made `pub`. Allows user to pattern-match the payload.

- Enable `rust-tls` feature for client #1045

- Update serde_urlencoded to 0.6.1

- Update url to 2.1


## [1.0.5] - 2019-07-18

### Added

- Unix domain sockets (HttpServer::bind_uds) #92

- Actix now logs errors resulting in "internal server error" responses always, with the `error`
  logging level

### Fixed

- Restored logging of errors through the `Logger` middleware


## [1.0.4] - 2019-07-17

### Added

- Add `Responder` impl for `(T, StatusCode) where T: Responder`

- Allow to access app's resource map via
  `ServiceRequest::resource_map()` and `HttpRequest::resource_map()` methods.

### Changed

- Upgrade `rand` dependency version to 0.7


## [1.0.3] - 2019-06-28

### Added

- Support asynchronous data factories #850

### Changed

-  Use `encoding_rs` crate instead of unmaintained `encoding` crate


## [1.0.2] - 2019-06-17

### Changed

- Move cors middleware to `actix-cors` crate.

- Move identity middleware to `actix-identity` crate.


## [1.0.1] - 2019-06-17

### Added

- Add support for PathConfig #903

- Add `middleware::identity::RequestIdentity` trait to `get_identity` from `HttpMessage`.

### Changed

- Move cors middleware to `actix-cors` crate.

- Move identity middleware to `actix-identity` crate.

- Disable default feature `secure-cookies`.

- Allow to test an app that uses async actors #897

- Re-apply patch from #637 #894

### Fixed

- HttpRequest::url_for is broken with nested scopes #915


## [1.0.0] - 2019-06-05

### Added

- Add `Scope::configure()` method.

- Add `ServiceRequest::set_payload()` method.

- Add `test::TestRequest::set_json()` convenience method to automatically
  serialize data and set header in test requests.

- Add macros for head, options, trace, connect and patch http methods

### Changed

- Drop an unnecessary `Option<_>` indirection around `ServerBuilder` from `HttpServer`. #863

### Fixed

- Fix Logger request time format, and use rfc3339. #867

- Clear http requests pool on app service drop #860


## [1.0.0-rc] - 2019-05-18

### Added

- Add `Query<T>::from_query()` to extract parameters from a query string. #846
- `QueryConfig`, similar to `JsonConfig` for customizing error handling of query extractors.

### Changed

- `JsonConfig` is now `Send + Sync`, this implies that `error_handler` must be `Send + Sync` too.

### Fixed

- Codegen with parameters in the path only resolves the first registered endpoint #841


## [1.0.0-beta.4] - 2019-05-12

### Added

- Allow to set/override app data on scope level

### Changed

- `App::configure` take an `FnOnce` instead of `Fn`
- Upgrade actix-net crates


## [1.0.0-beta.3] - 2019-05-04

### Added

- Add helper function for executing futures `test::block_fn()`

### Changed

- Extractor configuration could be registered with `App::data()`
  or with `Resource::data()` #775

- Route data is unified with app data, `Route::data()` moved to resource
  level to `Resource::data()`

- CORS handling without headers #702

- Allow constructing `Data` instances to avoid double `Arc` for `Send + Sync` types.

### Fixed

- Fix `NormalizePath` middleware impl #806

### Deleted

- `App::data_factory()` is deleted.


## [1.0.0-beta.2] - 2019-04-24

### Added

- Add raw services support via `web::service()`

- Add helper functions for reading response body `test::read_body()`

- Add support for `remainder match` (i.e "/path/{tail}*")

- Extend `Responder` trait, allow to override status code and headers.

- Store visit and login timestamp in the identity cookie #502

### Changed

- `.to_async()` handler can return `Responder` type #792

### Fixed

- Fix async web::Data factory handling


## [1.0.0-beta.1] - 2019-04-20

### Added

- Add helper functions for reading test response body,
 `test::read_response()` and test::read_response_json()`

- Add `.peer_addr()` #744

- Add `NormalizePath` middleware

### Changed

- Rename `RouterConfig` to `ServiceConfig`

- Rename `test::call_success` to `test::call_service`

- Removed `ServiceRequest::from_parts()` as it is unsafe to create from parts.

- `CookieIdentityPolicy::max_age()` accepts value in seconds

### Fixed

- Fixed `TestRequest::app_data()`


## [1.0.0-alpha.6] - 2019-04-14

### Changed

- Allow using any service as default service.

- Remove generic type for request payload, always use default.

- Removed `Decompress` middleware. Bytes, String, Json, Form extractors
  automatically decompress payload.

- Make extractor config type explicit. Add `FromRequest::Config` associated type.


## [1.0.0-alpha.5] - 2019-04-12

### Added

- Added async io `TestBuffer` for testing.

### Deleted

- Removed native-tls support


## [1.0.0-alpha.4] - 2019-04-08

### Added

- `App::configure()` allow to offload app configuration to different methods

- Added `URLPath` option for logger

- Added `ServiceRequest::app_data()`, returns `Data<T>`

- Added `ServiceFromRequest::app_data()`, returns `Data<T>`

### Changed

- `FromRequest` trait refactoring

- Move multipart support to actix-multipart crate

### Fixed

- Fix body propagation in Response::from_error. #760


## [1.0.0-alpha.3] - 2019-04-02

### Changed

- Renamed `TestRequest::to_service()` to `TestRequest::to_srv_request()`

- Renamed `TestRequest::to_response()` to `TestRequest::to_srv_response()`

- Removed `Deref` impls

### Removed

- Removed unused `actix_web::web::md()`


## [1.0.0-alpha.2] - 2019-03-29

### Added

- Rustls support

### Changed

- Use forked cookie

- Multipart::Field renamed to MultipartField

## [1.0.0-alpha.1] - 2019-03-28

### Changed

- Complete architecture re-design.

- Return 405 response if no matching route found within resource #538<|MERGE_RESOLUTION|>--- conflicted
+++ resolved
@@ -1,24 +1,16 @@
 # Changelog
 
 ## Unreleased - 2022-xx-xx
-<<<<<<< HEAD
+### Added
+- Add configuration options for TLS handshake timeout via `HttpServer::{rustls, openssl}_with_config` methods. [#2752]
+- Add `ErrorHandlers::default_handler()` (as well as `default_handler_{server, client}()`) to make registering handlers with the `ErrorHandlers` middleware easier. [#2784]
+- Add `ServiceRequest::{parts, request}()` getter methods. [#2786]
+
 ### Changed
 - Minimum supported Rust version (MSRV) is now 1.57 due to transitive `time` dependency.
-### Added
-- Add `ServiceRequest::{parts, request}()` getter methods. [#2786]
-- Add `ErrorHandlers::default_handler()` (as well as `default_handler_{server, client}()`) to make registering handlers with the `ErrorHandlers` middleware easier. [#2784]
-
+
+[#2752]: https://github.com/actix/actix-web/pull/2752
 [#2784]: https://github.com/actix/actix-web/pull/2784
-=======
-### Added
-- Add `ServiceRequest::{parts, request}()` getter methods. [#2786]
-- Add configuration options for TLS handshake timeout via `HttpServer::{rustls, openssl}_with_config` methods. [#2752]
-
-### Changed
-- Minimum supported Rust version (MSRV) is now 1.57 due to transitive `time` dependency.
-
-[#2752]: https://github.com/actix/actix-web/pull/2752
->>>>>>> 0dba6310
 [#2786]: https://github.com/actix/actix-web/pull/2786
 
 
