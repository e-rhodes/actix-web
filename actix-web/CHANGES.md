--- conflicted
+++ resolved
@@ -1,13 +1,9 @@
 # Changelog
 
-<<<<<<< HEAD
-## Unreleased - 2021-xx-xx
-### Added
-- Add `ErrorHandlers::default_handler` (as well as `default_handler_{server, client}`) to make registering handlers with the `ErrorHandlers` middleware easier. [#2784]
-=======
 ## Unreleased - 2022-xx-xx
 - Minimum supported Rust version (MSRV) is now 1.57 due to transitive `time` dependency.
->>>>>>> 6b719622
+### Added
+- Add `ErrorHandlers::default_handler` (as well as `default_handler_{server, client}`) to make registering handlers with the `ErrorHandlers` middleware easier. [#2784]
 
 [#2784]: https://github.com/actix/actix-web/pull/2784
 
