# Changelog

## Unreleased - 2022-xx-xx
### Added
<<<<<<< HEAD
=======
- Add `#[routes]` macro to support multiple paths for one handler. [#2718]
- Add `ServiceRequest::{parts, request}()` getter methods. [#2786]
>>>>>>> 8759d79b
- Add configuration options for TLS handshake timeout via `HttpServer::{rustls, openssl}_with_config` methods. [#2752]
- Add `ErrorHandlers::default_handler()` (as well as `default_handler_{server, client}()`) to make registering handlers with the `ErrorHandlers` middleware easier. [#2784]
- Add `ServiceRequest::{parts, request}()` getter methods. [#2786]

### Changed
- Minimum supported Rust version (MSRV) is now 1.57 due to transitive `time` dependency.

[#2718]: https://github.com/actix/actix-web/pull/2718
[#2752]: https://github.com/actix/actix-web/pull/2752
[#2784]: https://github.com/actix/actix-web/pull/2784
[#2786]: https://github.com/actix/actix-web/pull/2786


## 4.1.0 - 2022-06-11
### Added
- Add `ServiceRequest::extract()` to make it easier to use extractors when writing middlewares. [#2647]
- Add `Route::wrap()` to allow individual routes to use middleware. [#2725]
- Add `ServiceConfig::default_service()`. [#2338] [#2743]
- Implement `ResponseError` for `std::convert::Infallible`

### Changed
- Minimum supported Rust version (MSRV) is now 1.56 due to transitive `hashbrown` dependency.

### Fixed
- Clear connection-level data on `HttpRequest` drop. [#2742]

[#2338]: https://github.com/actix/actix-web/pull/2338
[#2647]: https://github.com/actix/actix-web/pull/2647
[#2725]: https://github.com/actix/actix-web/pull/2725
[#2742]: https://github.com/actix/actix-web/pull/2742
[#2743]: https://github.com/actix/actix-web/pull/2743


## 4.0.1 - 2022-02-25
### Fixed
- Use stable version in readme example.


## 4.0.0 - 2022-02-25
### Dependencies
- Updated `actix-*` to Tokio v1-based versions. [#1813]
- Updated `actix-web-codegen` to `4.0.0`.
- Updated `cookie` to `0.16`. [#2555]
- Updated `language-tags` to `0.3`.
- Updated `rand` to `0.8`.
- Updated `rustls` to `0.20`. [#2414]
- Updated `tokio` to `1`.

### Added
- Crate Features:
  - `cookies`; enabled by default. [#2619]
  - `compress-brotli`; enabled by default. [#2618]
  - `compress-gzip`; enabled by default. [#2618]
  - `compress-zstd`; enabled by default. [#2618]
  - `macros`; enables routing and runtime macros, enabled by default. [#2619]
- Types:
  - `CustomizeResponder` for customizing response. [#2510]
  - `dev::ServerHandle` re-export from `actix-server`. [#2442]
  - `dev::ServiceFactory` re-export from `actix-service`. [#2325]
  - `guard::GuardContext` for use with the `Guard` trait. [#2552]
  - `http::header::AcceptEncoding` typed header. [#2482]
  - `http::header::Range` typed header. [#2485]
  - `http::KeepAlive` re-export from `actix-http`. [#2625]
  - `middleware::Compat` that boxes middleware types like `Logger` and `Compress` to be used with constrained type bounds. [#1865]
  - `web::Header` extractor for extracting typed HTTP headers in handlers. [#2094]
- Methods:
  - `dev::ServiceRequest::guard_ctx()` for obtaining a guard context. [#2552]
  - `dev::ServiceRequest::parts_mut()`. [#2177]
  - `dev::ServiceResponse::map_into_{left,right}_body()` and `HttpResponse::map_into_boxed_body()`. [#2468]
  - `Either<web::Json<T>, web::Form<T>>::into_inner()` which returns the inner type for whichever variant was created. Also works for `Either<web::Form<T>, web::Json<T>>`. [#1894]
  - `http::header::AcceptLanguage::{ranked, preference}()`. [#2480]
  - `HttpResponse::add_removal_cookie()`. [#2586]
  - `HttpResponse::map_into_{left,right}_body()` and `HttpResponse::map_into_boxed_body()`. [#2468]
  - `HttpServer::worker_max_blocking_threads` for setting block thread pool. [#2200]
  - `middleware::Logger::log_target()` to allow customize. [#2594]
  - `Responder::customize()` trait method that wraps responder in `CustomizeResponder`. [#2510]
  - `Route::service()` for using hand-written services as handlers. [#2262]
  - `ServiceResponse::into_parts()`. [#2499]
  - `TestServer::client_headers()` method. [#2097]
  - `web::ServiceConfig::configure()` to allow easy nesting of configuration functions. [#1988]
- Trait Implementations:
  - Implement `Debug` for `DefaultHeaders`. [#2510]
  - Implement `FromRequest` for `ConnectionInfo` and `PeerAddr`. [#2263]
  - Implement `FromRequest` for `Method`. [#2263]
  - Implement `FromRequest` for `Uri`. [#2263]
  - Implement `Hash` for `http::header::Encoding`. [#2501]
  - Implement `Responder` for `Vec<u8>`. [#2625]
- Misc:
  - `#[actix_web::test]` macro for setting up tests with a runtime. [#2409]
  - Enable registering a vec of services of the same type to `App` [#1933]
  - Add `services!` macro for helping register multiple services to `App`. [#1933]
  - Option to allow `Json` extractor to work without a `Content-Type` header present. [#2362]
  - Connection data set through the `HttpServer::on_connect` callback is now accessible only from the new `HttpRequest::conn_data()` and `ServiceRequest::conn_data()` methods. [#2491]

### Changed
- Functions:
  - `guard::fn_guard` functions now receives a `&GuardContext`. [#2552]
  - `guard::Not` is now generic over the type of guard it wraps. [#2552]
  - `test::{call_service, read_response, read_response_json, send_request}()` now receive a `&Service`. [#1905]
  - Some guard functions now return `impl Guard` and their concrete types are made private: `guard::Header` and all the method guards. [#2552]
  - Rename `test::{default_service => status_service}()`. Old name is deprecated. [#2518]
  - Rename `test::{read_response_json => call_and_read_body_json}()`. Old name is deprecated. [#2518]
  - Rename `test::{read_response => call_and_read_body}()`. Old name is deprecated. [#2518]
- Traits:
  - `guard::Guard::check` now receives a `&GuardContext`. [#2552]
  - `FromRequest::Config` associated type was removed. [#2233]
  - `Responder` trait has been reworked and now `Response`/`HttpResponse` synchronously, making it simpler and more performant. [#1891]
  - Rename `Factory` trait to `Handler`. [#1852]
- Types:
  - `App`'s `B` (body) type parameter been removed. As a result, `App`s can be returned from functions now. [#2493]
  - `Compress` middleware's response type is now `EitherBody<Encoder<B>>`. [#2448]
  - `error::BlockingError` is now a unit struct. It's now only triggered when blocking thread pool has shutdown. [#1957]
  - `ErrorHandlerResponse`'s response variants now use `ServiceResponse<EitherBody<B>>`. [#2515]
  - `ErrorHandlers` middleware's response types now use `ServiceResponse<EitherBody<B>>`. [#2515]
  - `http::header::Encoding` now only represents `Content-Encoding` types. [#2501]
  - `middleware::Condition` gained a broader middleware compatibility. [#2635]
  - `Resource` no longer require service body type to be boxed. [#2526]
  - `Scope` no longer require service body type to be boxed. [#2523]
  - `web::Path`s inner field is now private. [#1894]
  - `web::Payload`'s inner field is now private. [#2384]
  - Error enums are now marked `#[non_exhaustive]`. [#2148]
- Enum Variants:
  - `Either` now uses `Left`/`Right` variants (instead of `A`/`B`) [#1894]
  - Include size and limits in `JsonPayloadError::Overflow`. [#2162]
- Methods:
  - `App::data()` is deprecated; `App::app_data()` should be preferred. [#2271]
  - `dev::JsonBody::new()` returns a default limit of 32kB to be consistent with `JsonConfig` and the default behaviour of the `web::Json<T>` extractor. [#2010]
  - `dev::ServiceRequest::{into_parts, from_parts}()` can no longer fail. [#1893]
  - `dev::ServiceRequest::from_request` can no longer fail. [#1893]
  - `dev::ServiceResponse::error_response()` now uses body type of `BoxBody`. [#2201]
  - `dev::ServiceResponse::map_body()` closure receives and returns `B` instead of `ResponseBody<B>`. [#2201]
  - `http::header::ContentType::html()` now produces `text/html; charset=utf-8` instead of `text/html`. [#2423]
  - `HttpRequest::url_for`'s constructed URLs no longer contain query or fragment. [#2430]
  - `HttpResponseBuilder::json()` can now receive data by value and reference. [#1903]
  - `HttpServer::{listen_rustls, bind_rustls}()` now honor the ALPN protocols in the configuration parameter. [#2226]
  - `middleware::NormalizePath()` now will not try to normalize URIs with no valid path [#2246]
  - `test::TestRequest::param()` now accepts more than just static strings. [#2172]
  - `web::Data::into_inner()` and `Data::get_ref()` no longer require `T: Sized`. [#2403]
  - Rename `HttpServer::{client_timeout => client_request_timeout}()`. [#2611]
  - Rename `HttpServer::{client_shutdown => client_disconnect_timeout}()`. [#2611]
  - Rename `http::header::Accept::{mime_precedence => ranked}()`. [#2480]
  - Rename `http::header::Accept::{mime_preference => preference}()`. [#2480]
  - Rename `middleware::DefaultHeaders::{content_type => add_content_type}()`. [#1875]
  - Rename `dev::ConnectionInfo::{remote_addr => peer_addr}`, deprecating the old name. [#2554]
- Trait Implementations:
  - `HttpResponse` can now be used as a `Responder` with any body type. [#2567]
- Misc:
  - Maximum number of handler extractors has increased to 12. [#2582]
  - The default `TrailingSlash` behavior is now `Trim`, in line with existing documentation. See migration guide for implications. [#1875]
  - `Result` extractor wrapper can now convert error types. [#2581]
  - Compress middleware will return `406 Not Acceptable` when no content encoding is acceptable to the client. [#2344]
  - Adjusted default JSON payload limit to 2MB (from 32kb). [#2162]
  - All error trait bounds in server service builders have changed from `Into<Error>` to `Into<Response<BoxBody>>`. [#2253]
  - All error trait bounds in message body and stream impls changed from `Into<Error>` to `Into<Box<dyn std::error::Error>>`. [#2253]
  - Improve spec compliance of `dev::ConnectionInfo` extractor. [#2282]
  - Associated types in `FromRequest` implementation for `Option` and `Result` have changed. [#2581]
  - Reduce the level from `error` to `debug` for the log line that is emitted when a `500 Internal Server Error` is built using `HttpResponse::from_error`. [#2201]
  - Minimum supported Rust version (MSRV) is now 1.54.

### Fixed
- Auto-negotiation of content encoding is more fault-tolerant when using the `Compress` middleware. [#2501]
- Scope and Resource middleware can access data items set on their own layer. [#2288]
- Multiple calls to `App::data()` with the same type now keeps the latest call's data. [#1906]
- Typed headers containing lists that require one or more items now enforce this minimum. [#2482]
- `dev::ConnectionInfo::peer_addr` will no longer return the port number. [#2554]
- `dev::ConnectionInfo::realip_remote_addr` will no longer return the port number if sourcing the IP from the peer's socket address. [#2554]
- Accept wildcard `*` items in `AcceptLanguage`. [#2480]
- Relax `Unpin` bound on `S` (stream) parameter of `HttpResponseBuilder::streaming`. [#2448]
- Fix quality parse error in `http::header::AcceptEncoding` typed header. [#2344]
- Double ampersand in `middleware::Logger` format is escaped correctly. [#2067]
- Added the underlying parse error to `test::read_body_json`'s panic message. [#1812]

### Security
- `cookie` upgrade addresses [`RUSTSEC-2020-0071`].

[`rustsec-2020-0071`]: https://rustsec.org/advisories/RUSTSEC-2020-0071.html

### Removed
- Crate Features:
  - `compress` feature. [#2065]
- Functions:
  - `test::load_stream` and `test::load_body`; replace usage with `body::to_bytes`. [#2518]
  - `test::start_with`; moved to new `actix-test` crate. [#2112]
  - `test::start`; moved to new `actix-test` crate. [#2112]
  - `test::unused_addr`; moved to new `actix-test` crate. [#2112]
- Traits:
  - `BodyEncoding`; signalling content encoding is now only done via the `Content-Encoding` header. [#2565]
- Types:
  - `dev::{BodySize, MessageBody, SizedStream}` re-exports; they are exposed through the `body` module. [#2468]
  - `EitherExtractError` direct export. [#2510]
  - `rt::{Arbiter, ArbiterHandle}` re-exports. [#2619]
  - `test::TestServer`; moved to new `actix-test` crate. [#2112]
  - `test::TestServerConfig`; moved to new `actix-test` crate. [#2112]
  - `web::HttpRequest` re-export. [#2663]
  - `web::HttpResponse` re-export. [#2663]
- Methods:
  - `AppService::set_service_data`; for custom HTTP service factories adding application data, use the layered data model by calling `ServiceRequest::add_data_container` when handling requests instead. [#1906]
  - `dev::ConnectionInfo::get`. [#2487]
  - `dev::ServiceResponse::checked_expr`. [#2401]
  - `HttpRequestBuilder::del_cookie`. [#2591]
  - `HttpResponse::take_body` and old `HttpResponse::into_body` method that casted body type. [#2201]
  - `HttpResponseBuilder::json2()`. [#1903]
  - `middleware::Compress::new`; restricting compression algorithm is done through feature flags. [#2501]
  - `test::TestRequest::with_header()`; use `test::TestRequest::default().insert_header()`. [#1869]
- Trait Implementations:
  - Implementation of `From<either::Either>` for `Either` crate. [#2516]
  - Implementation of `Future` for `HttpResponse`. [#2601]
- Misc:
  - The `client` module was removed; use the `awc` crate directly. [871ca5e4]
  - `middleware::{normalize, err_handlers}` modules; all necessary middleware types are now exposed in the `middleware` module.

[#1812]: https://github.com/actix/actix-web/pull/1812
[#1813]: https://github.com/actix/actix-web/pull/1813
[#1852]: https://github.com/actix/actix-web/pull/1852
[#1865]: https://github.com/actix/actix-web/pull/1865
[#1869]: https://github.com/actix/actix-web/pull/1869
[#1875]: https://github.com/actix/actix-web/pull/1875
[#1878]: https://github.com/actix/actix-web/pull/1878
[#1891]: https://github.com/actix/actix-web/pull/1891
[#1893]: https://github.com/actix/actix-web/pull/1893
[#1894]: https://github.com/actix/actix-web/pull/1894
[#1903]: https://github.com/actix/actix-web/pull/1903
[#1905]: https://github.com/actix/actix-web/pull/1905
[#1906]: https://github.com/actix/actix-web/pull/1906
[#1933]: https://github.com/actix/actix-web/pull/1933
[#1957]: https://github.com/actix/actix-web/pull/1957
[#1957]: https://github.com/actix/actix-web/pull/1957
[#1981]: https://github.com/actix/actix-web/pull/1981
[#1988]: https://github.com/actix/actix-web/pull/1988
[#2010]: https://github.com/actix/actix-web/pull/2010
[#2065]: https://github.com/actix/actix-web/pull/2065
[#2067]: https://github.com/actix/actix-web/pull/2067
[#2093]: https://github.com/actix/actix-web/pull/2093
[#2094]: https://github.com/actix/actix-web/pull/2094
[#2097]: https://github.com/actix/actix-web/pull/2097
[#2112]: https://github.com/actix/actix-web/pull/2112
[#2148]: https://github.com/actix/actix-web/pull/2148
[#2162]: https://github.com/actix/actix-web/pull/2162
[#2172]: https://github.com/actix/actix-web/pull/2172
[#2177]: https://github.com/actix/actix-web/pull/2177
[#2200]: https://github.com/actix/actix-web/pull/2200
[#2201]: https://github.com/actix/actix-web/pull/2201
[#2201]: https://github.com/actix/actix-web/pull/2201
[#2233]: https://github.com/actix/actix-web/pull/2233
[#2246]: https://github.com/actix/actix-web/pull/2246
[#2250]: https://github.com/actix/actix-web/pull/2250
[#2253]: https://github.com/actix/actix-web/pull/2253
[#2262]: https://github.com/actix/actix-web/pull/2262
[#2263]: https://github.com/actix/actix-web/pull/2263
[#2271]: https://github.com/actix/actix-web/pull/2271
[#2282]: https://github.com/actix/actix-web/pull/2282
[#2288]: https://github.com/actix/actix-web/pull/2288
[#2325]: https://github.com/actix/actix-web/pull/2325
[#2344]: https://github.com/actix/actix-web/pull/2344
[#2362]: https://github.com/actix/actix-web/pull/2362
[#2379]: https://github.com/actix/actix-web/pull/2379
[#2384]: https://github.com/actix/actix-web/pull/2384
[#2401]: https://github.com/actix/actix-web/pull/2401
[#2403]: https://github.com/actix/actix-web/pull/2403
[#2409]: https://github.com/actix/actix-web/pull/2409
[#2414]: https://github.com/actix/actix-web/pull/2414
[#2423]: https://github.com/actix/actix-web/pull/2423
[#2430]: https://github.com/actix/actix-web/pull/2430
[#2442]: https://github.com/actix/actix-web/pull/2442
[#2446]: https://github.com/actix/actix-web/pull/2446
[#2448]: https://github.com/actix/actix-web/pull/2448
[#2468]: https://github.com/actix/actix-web/pull/2468
[#2474]: https://github.com/actix/actix-web/pull/2474
[#2480]: https://github.com/actix/actix-web/pull/2480
[#2482]: https://github.com/actix/actix-web/pull/2482
[#2484]: https://github.com/actix/actix-web/pull/2484
[#2485]: https://github.com/actix/actix-web/pull/2485
[#2487]: https://github.com/actix/actix-web/pull/2487
[#2491]: https://github.com/actix/actix-web/pull/2491
[#2492]: https://github.com/actix/actix-web/pull/2492
[#2493]: https://github.com/actix/actix-web/pull/2493
[#2499]: https://github.com/actix/actix-web/pull/2499
[#2501]: https://github.com/actix/actix-web/pull/2501
[#2510]: https://github.com/actix/actix-web/pull/2510
[#2515]: https://github.com/actix/actix-web/pull/2515
[#2516]: https://github.com/actix/actix-web/pull/2516
[#2518]: https://github.com/actix/actix-web/pull/2518
[#2523]: https://github.com/actix/actix-web/pull/2523
[#2526]: https://github.com/actix/actix-web/pull/2526
[#2552]: https://github.com/actix/actix-web/pull/2552
[#2554]: https://github.com/actix/actix-web/pull/2554
[#2555]: https://github.com/actix/actix-web/pull/2555
[#2565]: https://github.com/actix/actix-web/pull/2565
[#2567]: https://github.com/actix/actix-web/pull/2567
[#2569]: https://github.com/actix/actix-web/pull/2569
[#2581]: https://github.com/actix/actix-web/pull/2581
[#2582]: https://github.com/actix/actix-web/pull/2582
[#2584]: https://github.com/actix/actix-web/pull/2584
[#2585]: https://github.com/actix/actix-web/pull/2585
[#2586]: https://github.com/actix/actix-web/pull/2586
[#2591]: https://github.com/actix/actix-web/pull/2591
[#2594]: https://github.com/actix/actix-web/pull/2594
[#2601]: https://github.com/actix/actix-web/pull/2601
[#2611]: https://github.com/actix/actix-web/pull/2611
[#2619]: https://github.com/actix/actix-web/pull/2619
[#2625]: https://github.com/actix/actix-web/pull/2625
[#2635]: https://github.com/actix/actix-web/pull/2635
[#2659]: https://github.com/actix/actix-web/pull/2659
[#2663]: https://github.com/actix/actix-web/pull/2663
[871ca5e4]: https://github.com/actix/actix-web/commit/871ca5e4ae2bdc22d1ea02701c2992fa8d04aed7


<details>
<summary>4.0.0 Pre-Releases</summary>

## 4.0.0-rc.3 - 2022-02-08
### Changed
- `middleware::Condition` gained a broader compatibility; `Compat` is needed in fewer cases. [#2635]

### Added
- Implement `Responder` for `Vec<u8>`. [#2625]
- Re-export `KeepAlive` in `http` mod. [#2625]

[#2625]: https://github.com/actix/actix-web/pull/2625
[#2635]: https://github.com/actix/actix-web/pull/2635


## 4.0.0-rc.2 - 2022-02-02
### Added
- On-by-default `macros` feature flag to enable routing and runtime macros. [#2619]

### Removed
- `rt::{Arbiter, ArbiterHandle}` re-exports. [#2619]

[#2619]: https://github.com/actix/actix-web/pull/2619


## 4.0.0-rc.1 - 2022-01-31
### Changed
- Rename `HttpServer::{client_timeout => client_request_timeout}`. [#2611]
- Rename `HttpServer::{client_shutdown => client_disconnect_timeout}`. [#2611]

### Removed
- `impl Future for HttpResponse`. [#2601]

[#2601]: https://github.com/actix/actix-web/pull/2601
[#2611]: https://github.com/actix/actix-web/pull/2611


## 4.0.0-beta.21 - 2022-01-21
### Added
- `HttpResponse::add_removal_cookie`. [#2586]
- `Logger::log_target`. [#2594]

### Removed
- `HttpRequest::req_data[_mut]()`; request-local data is still available through `.extensions()`. [#2585]
- `HttpRequestBuilder::del_cookie`. [#2591]

[#2585]: https://github.com/actix/actix-web/pull/2585
[#2586]: https://github.com/actix/actix-web/pull/2586
[#2591]: https://github.com/actix/actix-web/pull/2591
[#2594]: https://github.com/actix/actix-web/pull/2594


## 4.0.0-beta.20 - 2022-01-14
### Added
- `GuardContext::header` [#2569]
- `ServiceConfig::configure` to allow easy nesting of configuration functions. [#1988]

### Changed
- `HttpResponse` can now be used as a `Responder` with any body type. [#2567]
- `Result` extractor wrapper can now convert error types. [#2581]
- Associated types in `FromRequest` impl for `Option` and `Result` has changed. [#2581]
- Maximum number of handler extractors has increased to 12. [#2582]
- Removed bound `<B as MessageBody>::Error: Debug` in test utility functions in order to support returning opaque apps. [#2584]

[#1988]: https://github.com/actix/actix-web/pull/1988
[#2567]: https://github.com/actix/actix-web/pull/2567
[#2569]: https://github.com/actix/actix-web/pull/2569
[#2581]: https://github.com/actix/actix-web/pull/2581
[#2582]: https://github.com/actix/actix-web/pull/2582
[#2584]: https://github.com/actix/actix-web/pull/2584


## 4.0.0-beta.19 - 2022-01-04
### Added
- `impl Hash` for `http::header::Encoding`. [#2501]
- `AcceptEncoding::negotiate()`. [#2501]

### Changed
- `AcceptEncoding::preference` now returns `Option<Preference<Encoding>>`. [#2501]
- Rename methods `BodyEncoding::{encoding => encode_with, get_encoding => preferred_encoding}`. [#2501]
- `http::header::Encoding` now only represents `Content-Encoding` types. [#2501]

### Fixed
- Auto-negotiation of content encoding is more fault-tolerant when using the `Compress` middleware. [#2501]

### Removed
- `Compress::new`; restricting compression algorithm is done through feature flags. [#2501]
- `BodyEncoding` trait; signalling content encoding is now only done via the `Content-Encoding` header. [#2565]

[#2501]: https://github.com/actix/actix-web/pull/2501
[#2565]: https://github.com/actix/actix-web/pull/2565


## 4.0.0-beta.18 - 2021-12-29
### Changed
- Update `cookie` dependency (re-exported) to `0.16`. [#2555]
- Minimum supported Rust version (MSRV) is now 1.54.

### Security
- `cookie` upgrade addresses [`RUSTSEC-2020-0071`].

[#2555]: https://github.com/actix/actix-web/pull/2555
[`RUSTSEC-2020-0071`]: https://rustsec.org/advisories/RUSTSEC-2020-0071.html


## 4.0.0-beta.17 - 2021-12-29
### Added
- `guard::GuardContext` for use with the `Guard` trait. [#2552]
- `ServiceRequest::guard_ctx` for obtaining a guard context. [#2552]

### Changed
- `Guard` trait now receives a `&GuardContext`. [#2552]
- `guard::fn_guard` functions now receives a `&GuardContext`. [#2552]
- Some guards now return `impl Guard` and their concrete types are made private: `guard::Header` and all the method guards. [#2552]
- The `Not` guard is now generic over the type of guard it wraps. [#2552]

### Fixed
- Rename `ConnectionInfo::{remote_addr => peer_addr}`, deprecating the old name. [#2554]
- `ConnectionInfo::peer_addr` will not return the port number. [#2554]
- `ConnectionInfo::realip_remote_addr` will not return the port number if sourcing the IP from the peer's socket address. [#2554]

[#2552]: https://github.com/actix/actix-web/pull/2552
[#2554]: https://github.com/actix/actix-web/pull/2554


## 4.0.0-beta.16 - 2021-12-27
### Changed
- No longer require `Scope` service body type to be boxed. [#2523]
- No longer require `Resource` service body type to be boxed. [#2526]

[#2523]: https://github.com/actix/actix-web/pull/2523
[#2526]: https://github.com/actix/actix-web/pull/2526


## 4.0.0-beta.15 - 2021-12-17
### Added
- Method on `Responder` trait (`customize`) for customizing responders and `CustomizeResponder` struct. [#2510]
- Implement `Debug` for `DefaultHeaders`. [#2510]

### Changed
- Align `DefaultHeader` method terminology, deprecating previous methods. [#2510]
- Response service types in `ErrorHandlers` middleware now use `ServiceResponse<EitherBody<B>>` to allow changing the body type. [#2515]
- Both variants in `ErrorHandlerResponse` now use `ServiceResponse<EitherBody<B>>`. [#2515]
- Rename `test::{default_service => simple_service}`. Old name is deprecated. [#2518]
- Rename `test::{read_response_json => call_and_read_body_json}`. Old name is deprecated. [#2518]
- Rename `test::{read_response => call_and_read_body}`. Old name is deprecated. [#2518]
- Relax body type and error bounds on test utilities. [#2518]

### Removed
- Top-level `EitherExtractError` export. [#2510]
- Conversion implementations for `either` crate. [#2516]
- `test::load_stream` and `test::load_body`; replace usage with `body::to_bytes`. [#2518]

[#2510]: https://github.com/actix/actix-web/pull/2510
[#2515]: https://github.com/actix/actix-web/pull/2515
[#2516]: https://github.com/actix/actix-web/pull/2516
[#2518]: https://github.com/actix/actix-web/pull/2518


## 4.0.0-beta.14 - 2021-12-11
### Added
- Methods on `AcceptLanguage`: `ranked` and `preference`. [#2480]
- `AcceptEncoding` typed header. [#2482]
- `Range` typed header. [#2485]
- `HttpResponse::map_into_{left,right}_body` and `HttpResponse::map_into_boxed_body`. [#2468]
- `ServiceResponse::map_into_{left,right}_body` and `HttpResponse::map_into_boxed_body`. [#2468]
- Connection data set through the `HttpServer::on_connect` callback is now accessible only from the new `HttpRequest::conn_data()` and `ServiceRequest::conn_data()` methods. [#2491]
- `HttpRequest::{req_data,req_data_mut}`. [#2487]
- `ServiceResponse::into_parts`. [#2499]

### Changed
- Rename `Accept::{mime_precedence => ranked}`. [#2480]
- Rename `Accept::{mime_preference => preference}`. [#2480]
- Un-deprecate `App::data_factory`. [#2484]
- `HttpRequest::url_for` no longer constructs URLs with query or fragment components. [#2430]
- Remove `B` (body) type parameter on `App`. [#2493]
- Add `B` (body) type parameter on `Scope`. [#2492]
- Request-local data container is no longer part of a `RequestHead`. Instead it is a distinct part of a `Request`. [#2487]

### Fixed
- Accept wildcard `*` items in `AcceptLanguage`. [#2480]
- Re-exports `dev::{BodySize, MessageBody, SizedStream}`. They are exposed through the `body` module. [#2468]
- Typed headers containing lists that require one or more items now enforce this minimum. [#2482]

### Removed
- `ConnectionInfo::get`. [#2487]

[#2430]: https://github.com/actix/actix-web/pull/2430
[#2468]: https://github.com/actix/actix-web/pull/2468
[#2480]: https://github.com/actix/actix-web/pull/2480
[#2482]: https://github.com/actix/actix-web/pull/2482
[#2484]: https://github.com/actix/actix-web/pull/2484
[#2485]: https://github.com/actix/actix-web/pull/2485
[#2487]: https://github.com/actix/actix-web/pull/2487
[#2491]: https://github.com/actix/actix-web/pull/2491
[#2492]: https://github.com/actix/actix-web/pull/2492
[#2493]: https://github.com/actix/actix-web/pull/2493
[#2499]: https://github.com/actix/actix-web/pull/2499


## 4.0.0-beta.13 - 2021-11-30
### Changed
- Update `actix-tls` to `3.0.0-rc.1`. [#2474]

[#2474]: https://github.com/actix/actix-web/pull/2474


## 4.0.0-beta.12 - 2021-11-22
### Changed
- Compress middleware's response type is now `AnyBody<Encoder<B>>`. [#2448]

### Fixed
- Relax `Unpin` bound on `S` (stream) parameter of `HttpResponseBuilder::streaming`. [#2448]

### Removed
- `dev::ResponseBody` re-export; is function is replaced by the new `dev::AnyBody` enum. [#2446]

[#2446]: https://github.com/actix/actix-web/pull/2446
[#2448]: https://github.com/actix/actix-web/pull/2448


## 4.0.0-beta.11 - 2021-11-15
### Added
- Re-export `dev::ServerHandle` from `actix-server`. [#2442]

### Changed
- `ContentType::html` now produces `text/html; charset=utf-8` instead of `text/html`. [#2423]
- Update `actix-server` to `2.0.0-beta.9`. [#2442]

[#2423]: https://github.com/actix/actix-web/pull/2423
[#2442]: https://github.com/actix/actix-web/pull/2442


## 4.0.0-beta.10 - 2021-10-20
### Added
- Option to allow `Json` extractor to work without a `Content-Type` header present. [#2362]
- `#[actix_web::test]` macro for setting up tests with a runtime. [#2409]

### Changed
- Associated type `FromRequest::Config` was removed. [#2233]
- Inner field made private on `web::Payload`. [#2384]
- `Data::into_inner` and `Data::get_ref` no longer requires `T: Sized`. [#2403]
- Updated rustls to v0.20. [#2414]
- Minimum supported Rust version (MSRV) is now 1.52.

### Removed
- Useless `ServiceResponse::checked_expr` method. [#2401]

[#2233]: https://github.com/actix/actix-web/pull/2233
[#2362]: https://github.com/actix/actix-web/pull/2362
[#2384]: https://github.com/actix/actix-web/pull/2384
[#2401]: https://github.com/actix/actix-web/pull/2401
[#2403]: https://github.com/actix/actix-web/pull/2403
[#2409]: https://github.com/actix/actix-web/pull/2409
[#2414]: https://github.com/actix/actix-web/pull/2414


## 4.0.0-beta.9 - 2021-09-09
### Added
- Re-export actix-service `ServiceFactory` in `dev` module. [#2325]

### Changed
- Compress middleware will return 406 Not Acceptable when no content encoding is acceptable to the client. [#2344]
- Move `BaseHttpResponse` to `dev::Response`. [#2379]
- Enable `TestRequest::param` to accept more than just static strings. [#2172]
- Minimum supported Rust version (MSRV) is now 1.51.

### Fixed
- Fix quality parse error in Accept-Encoding header. [#2344]
- Re-export correct type at `web::HttpResponse`. [#2379]

[#2172]: https://github.com/actix/actix-web/pull/2172
[#2325]: https://github.com/actix/actix-web/pull/2325
[#2344]: https://github.com/actix/actix-web/pull/2344
[#2379]: https://github.com/actix/actix-web/pull/2379


## 4.0.0-beta.8 - 2021-06-26
### Added
- Add `ServiceRequest::parts_mut`. [#2177]
- Add extractors for `Uri` and `Method`. [#2263]
- Add extractors for `ConnectionInfo` and `PeerAddr`. [#2263]
- Add `Route::service` for using hand-written services as handlers. [#2262]

### Changed
- Change compression algorithm features flags. [#2250]
- Deprecate `App::data` and `App::data_factory`. [#2271]
- Smarter extraction of `ConnectionInfo` parts. [#2282]

### Fixed
- Scope and Resource middleware can access data items set on their own layer. [#2288]

[#2177]: https://github.com/actix/actix-web/pull/2177
[#2250]: https://github.com/actix/actix-web/pull/2250
[#2271]: https://github.com/actix/actix-web/pull/2271
[#2262]: https://github.com/actix/actix-web/pull/2262
[#2263]: https://github.com/actix/actix-web/pull/2263
[#2282]: https://github.com/actix/actix-web/pull/2282
[#2288]: https://github.com/actix/actix-web/pull/2288


## 4.0.0-beta.7 - 2021-06-17
### Added
- `HttpServer::worker_max_blocking_threads` for setting block thread pool. [#2200]

### Changed
- Adjusted default JSON payload limit to 2MB (from 32kb) and included size and limits in the `JsonPayloadError::Overflow` error variant. [#2162]
- `ServiceResponse::error_response` now uses body type of `Body`. [#2201]
- `ServiceResponse::checked_expr` now returns a `Result`. [#2201]
- Update `language-tags` to `0.3`.
- `ServiceResponse::take_body`. [#2201]
- `ServiceResponse::map_body` closure receives and returns `B` instead of `ResponseBody<B>` types. [#2201]
- All error trait bounds in server service builders have changed from `Into<Error>` to `Into<Response<AnyBody>>`. [#2253]
- All error trait bounds in message body and stream impls changed from `Into<Error>` to `Into<Box<dyn std::error::Error>>`. [#2253]
- `HttpServer::{listen_rustls(), bind_rustls()}` now honor the ALPN protocols in the configuration parameter. [#2226]
- `middleware::normalize` now will not try to normalize URIs with no valid path [#2246]

### Removed
- `HttpResponse::take_body` and old `HttpResponse::into_body` method that casted body type. [#2201]

[#2162]: https://github.com/actix/actix-web/pull/2162
[#2200]: https://github.com/actix/actix-web/pull/2200
[#2201]: https://github.com/actix/actix-web/pull/2201
[#2253]: https://github.com/actix/actix-web/pull/2253
[#2246]: https://github.com/actix/actix-web/pull/2246


## 4.0.0-beta.6 - 2021-04-17
### Added
- `HttpResponse` and `HttpResponseBuilder` types. [#2065]

### Changed
- Most error types are now marked `#[non_exhaustive]`. [#2148]
- Methods on `ContentDisposition` that took `T: AsRef<str>` now take `impl AsRef<str>`.

[#2065]: https://github.com/actix/actix-web/pull/2065
[#2148]: https://github.com/actix/actix-web/pull/2148


## 4.0.0-beta.5 - 2021-04-02
### Added
- `Header` extractor for extracting common HTTP headers in handlers. [#2094]
- Added `TestServer::client_headers` method. [#2097]

### Changed
- `CustomResponder` would return error as `HttpResponse` when `CustomResponder::with_header` failed
  instead of skipping. (Only the first error is kept when multiple error occur) [#2093]

### Fixed
- Double ampersand in Logger format is escaped correctly. [#2067]

### Removed
- The `client` mod was removed. Clients should now use `awc` directly.
  [871ca5e4](https://github.com/actix/actix-web/commit/871ca5e4ae2bdc22d1ea02701c2992fa8d04aed7)
- Integration testing was moved to new `actix-test` crate. Namely these items from the `test`
  module: `TestServer`, `TestServerConfig`, `start`, `start_with`, and `unused_addr`. [#2112]

[#2067]: https://github.com/actix/actix-web/pull/2067
[#2093]: https://github.com/actix/actix-web/pull/2093
[#2094]: https://github.com/actix/actix-web/pull/2094
[#2097]: https://github.com/actix/actix-web/pull/2097
[#2112]: https://github.com/actix/actix-web/pull/2112


## 4.0.0-beta.4 - 2021-03-09
### Changed
- Feature `cookies` is now optional and enabled by default. [#1981]
- `JsonBody::new` returns a default limit of 32kB to be consistent with `JsonConfig` and the default
  behaviour of the `web::Json<T>` extractor. [#2010]

[#1981]: https://github.com/actix/actix-web/pull/1981
[#2010]: https://github.com/actix/actix-web/pull/2010


## 4.0.0-beta.3 - 2021-02-10
- Update `actix-web-codegen` to `0.5.0-beta.1`.


## 4.0.0-beta.2 - 2021-02-10
### Added
- The method `Either<web::Json<T>, web::Form<T>>::into_inner()` which returns the inner type for
  whichever variant was created. Also works for `Either<web::Form<T>, web::Json<T>>`. [#1894]
- Add `services!` macro for helping register multiple services to `App`. [#1933]
- Enable registering a vec of services of the same type to `App` [#1933]

### Changed
- Rework `Responder` trait to be sync and returns `Response`/`HttpResponse` directly.
  Making it simpler and more performant. [#1891]
- `ServiceRequest::into_parts` and `ServiceRequest::from_parts` can no longer fail. [#1893]
- `ServiceRequest::from_request` can no longer fail. [#1893]
- Our `Either` type now uses `Left`/`Right` variants (instead of `A`/`B`) [#1894]
- `test::{call_service, read_response, read_response_json, send_request}` take `&Service`
  in argument [#1905]
- `App::wrap_fn`, `Resource::wrap_fn` and `Scope::wrap_fn` provide `&Service` in closure
  argument. [#1905]
- `web::block` no longer requires the output is a Result. [#1957]

### Fixed
- Multiple calls to `App::data` with the same type now keeps the latest call's data. [#1906]

### Removed
- Public field of `web::Path` has been made private. [#1894]
- Public field of `web::Query` has been made private. [#1894]
- `TestRequest::with_header`; use `TestRequest::default().insert_header()`. [#1869]
- `AppService::set_service_data`; for custom HTTP service factories adding application data, use the
  layered data model by calling `ServiceRequest::add_data_container` when handling
  requests instead. [#1906]

[#1891]: https://github.com/actix/actix-web/pull/1891
[#1893]: https://github.com/actix/actix-web/pull/1893
[#1894]: https://github.com/actix/actix-web/pull/1894
[#1869]: https://github.com/actix/actix-web/pull/1869
[#1905]: https://github.com/actix/actix-web/pull/1905
[#1906]: https://github.com/actix/actix-web/pull/1906
[#1933]: https://github.com/actix/actix-web/pull/1933
[#1957]: https://github.com/actix/actix-web/pull/1957


## 4.0.0-beta.1 - 2021-01-07
### Added
- `Compat` middleware enabling generic response body/error type of middlewares like `Logger` and
  `Compress` to be used in `middleware::Condition` and `Resource`, `Scope` services. [#1865]

### Changed
- Update `actix-*` dependencies to tokio `1.0` based versions. [#1813]
- Bumped `rand` to `0.8`.
- Update `rust-tls` to `0.19`. [#1813]
- Rename `Handler` to `HandlerService` and rename `Factory` to `Handler`. [#1852]
- The default `TrailingSlash` is now `Trim`, in line with existing documentation. See migration
  guide for implications. [#1875]
- Rename `DefaultHeaders::{content_type => add_content_type}`. [#1875]
- MSRV is now 1.46.0.

### Fixed
- Added the underlying parse error to `test::read_body_json`'s panic message. [#1812]

### Removed
- Public modules `middleware::{normalize, err_handlers}`. All necessary middleware types are now
  exposed directly by the `middleware` module.
- Remove `actix-threadpool` as dependency. `actix_threadpool::BlockingError` error type can be imported
  from `actix_web::error` module. [#1878]

[#1812]: https://github.com/actix/actix-web/pull/1812
[#1813]: https://github.com/actix/actix-web/pull/1813
[#1852]: https://github.com/actix/actix-web/pull/1852
[#1865]: https://github.com/actix/actix-web/pull/1865
[#1875]: https://github.com/actix/actix-web/pull/1875
[#1878]: https://github.com/actix/actix-web/pull/1878

</details>

## 3.3.3 - 2021-12-18
### Changed
- Soft-deprecate `NormalizePath::default()`, noting upcoming behavior change in v4. [#2529]

[#2529]: https://github.com/actix/actix-web/pull/2529


## 3.3.2 - 2020-12-01
### Fixed
- Removed an occasional `unwrap` on `None` panic in `NormalizePathNormalization`. [#1762]
- Fix `match_pattern()` returning `None` for scope with empty path resource. [#1798]
- Increase minimum `socket2` version. [#1803]

[#1762]: https://github.com/actix/actix-web/pull/1762
[#1798]: https://github.com/actix/actix-web/pull/1798
[#1803]: https://github.com/actix/actix-web/pull/1803


## 3.3.1 - 2020-11-29
- Ensure `actix-http` dependency uses same `serde_urlencoded`.


## 3.3.0 - 2020-11-25
### Added
- Add `Either<A, B>` extractor helper. [#1788]

### Changed
- Upgrade `serde_urlencoded` to `0.7`. [#1773]

[#1773]: https://github.com/actix/actix-web/pull/1773
[#1788]: https://github.com/actix/actix-web/pull/1788


## 3.2.0 - 2020-10-30
### Added
- Implement `exclude_regex` for Logger middleware. [#1723]
- Add request-local data extractor `web::ReqData`. [#1748]
- Add ability to register closure for request middleware logging. [#1749]
- Add `app_data` to `ServiceConfig`. [#1757]
- Expose `on_connect` for access to the connection stream before request is handled. [#1754]

### Changed
- Updated actix-web-codegen dependency for access to new `#[route(...)]` multi-method macro.
- Print non-configured `Data<T>` type when attempting extraction. [#1743]
- Re-export bytes::Buf{Mut} in web module. [#1750]
- Upgrade `pin-project` to `1.0`.

[#1723]: https://github.com/actix/actix-web/pull/1723
[#1743]: https://github.com/actix/actix-web/pull/1743
[#1748]: https://github.com/actix/actix-web/pull/1748
[#1750]: https://github.com/actix/actix-web/pull/1750
[#1754]: https://github.com/actix/actix-web/pull/1754
[#1749]: https://github.com/actix/actix-web/pull/1749


## 3.1.0 - 2020-09-29
### Changed
- Add `TrailingSlash::MergeOnly` behaviour to `NormalizePath`, which allows `NormalizePath`
  to retain any trailing slashes. [#1695]
- Remove bound `std::marker::Sized` from `web::Data` to support storing `Arc<dyn Trait>`
  via `web::Data::from` [#1710]

### Fixed
- `ResourceMap` debug printing is no longer infinitely recursive. [#1708]

[#1695]: https://github.com/actix/actix-web/pull/1695
[#1708]: https://github.com/actix/actix-web/pull/1708
[#1710]: https://github.com/actix/actix-web/pull/1710


## 3.0.2 - 2020-09-15
### Fixed
- `NormalizePath` when used with `TrailingSlash::Trim` no longer trims the root path "/". [#1678]

[#1678]: https://github.com/actix/actix-web/pull/1678


## 3.0.1 - 2020-09-13
### Changed
- `middleware::normalize::TrailingSlash` enum is now accessible. [#1673]

[#1673]: https://github.com/actix/actix-web/pull/1673


## 3.0.0 - 2020-09-11
- No significant changes from `3.0.0-beta.4`.


## 3.0.0-beta.4 - 2020-09-09
### Added
- `middleware::NormalizePath` now has configurable behavior for either always having a trailing
  slash, or as the new addition, always trimming trailing slashes. [#1639]

### Changed
- Update actix-codec and actix-utils dependencies. [#1634]
- `FormConfig` and `JsonConfig` configurations are now also considered when set
  using `App::data`. [#1641]
- `HttpServer::maxconn` is renamed to the more expressive `HttpServer::max_connections`. [#1655]
- `HttpServer::maxconnrate` is renamed to the more expressive
  `HttpServer::max_connection_rate`. [#1655]

[#1639]: https://github.com/actix/actix-web/pull/1639
[#1641]: https://github.com/actix/actix-web/pull/1641
[#1634]: https://github.com/actix/actix-web/pull/1634
[#1655]: https://github.com/actix/actix-web/pull/1655

## 3.0.0-beta.3 - 2020-08-17
### Changed
- Update `rustls` to 0.18


## 3.0.0-beta.2 - 2020-08-17
### Changed
- `PayloadConfig` is now also considered in `Bytes` and `String` extractors when set
  using `App::data`. [#1610]
- `web::Path` now has a public representation: `web::Path(pub T)` that enables
  destructuring. [#1594]
- `ServiceRequest::app_data` allows retrieval of non-Data data without splitting into parts to
  access `HttpRequest` which already allows this. [#1618]
- Re-export all error types from `awc`. [#1621]
- MSRV is now 1.42.0.

### Fixed
- Memory leak of app data in pooled requests. [#1609]

[#1594]: https://github.com/actix/actix-web/pull/1594
[#1609]: https://github.com/actix/actix-web/pull/1609
[#1610]: https://github.com/actix/actix-web/pull/1610
[#1618]: https://github.com/actix/actix-web/pull/1618
[#1621]: https://github.com/actix/actix-web/pull/1621


## 3.0.0-beta.1 - 2020-07-13
### Added
- Re-export `actix_rt::main` as `actix_web::main`.
- `HttpRequest::match_pattern` and `ServiceRequest::match_pattern` for extracting the matched
  resource pattern.
- `HttpRequest::match_name` and `ServiceRequest::match_name` for extracting matched resource name.

### Changed
- Fix actix_http::h1::dispatcher so it returns when HW_BUFFER_SIZE is reached. Should reduce peak memory consumption during large uploads. [#1550]
- Migrate cookie handling to `cookie` crate. Actix-web no longer requires `ring` dependency.
- MSRV is now 1.41.1

### Fixed
- `NormalizePath` improved consistency when path needs slashes added _and_ removed.


## 3.0.0-alpha.3 - 2020-05-21
### Added
- Add option to create `Data<T>` from `Arc<T>` [#1509]

### Changed
- Resources and Scopes can now access non-overridden data types set on App (or containing scopes) when setting their own data. [#1486]
- Fix audit issue logging by default peer address [#1485]
- Bump minimum supported Rust version to 1.40
- Replace deprecated `net2` crate with `socket2`

[#1485]: https://github.com/actix/actix-web/pull/1485
[#1509]: https://github.com/actix/actix-web/pull/1509

## [3.0.0-alpha.2] - 2020-05-08

### Changed

- `{Resource,Scope}::default_service(f)` handlers now support app data extraction. [#1452]
- Implement `std::error::Error` for our custom errors [#1422]
- NormalizePath middleware now appends trailing / so that routes of form /example/ respond to /example requests. [#1433]
- Remove the `failure` feature and support.

[#1422]: https://github.com/actix/actix-web/pull/1422
[#1433]: https://github.com/actix/actix-web/pull/1433
[#1452]: https://github.com/actix/actix-web/pull/1452
[#1486]: https://github.com/actix/actix-web/pull/1486


## [3.0.0-alpha.1] - 2020-03-11

### Added

- Add helper function for creating routes with `TRACE` method guard `web::trace()`
- Add convenience functions `test::read_body_json()` and `test::TestRequest::send_request()` for testing.

### Changed

- Use `sha-1` crate instead of unmaintained `sha1` crate
- Skip empty chunks when returning response from a `Stream` [#1308]
- Update the `time` dependency to 0.2.7
- Update `actix-tls` dependency to 2.0.0-alpha.1
- Update `rustls` dependency to 0.17

[#1308]: https://github.com/actix/actix-web/pull/1308

## [2.0.0] - 2019-12-25

### Changed

- Rename `HttpServer::start()` to `HttpServer::run()`

- Allow to gracefully stop test server via `TestServer::stop()`

- Allow to specify multi-patterns for resources

## [2.0.0-rc] - 2019-12-20

### Changed

- Move `BodyEncoding` to `dev` module #1220

- Allow to set `peer_addr` for TestRequest #1074

- Make web::Data deref to Arc<T> #1214

- Rename `App::register_data()` to `App::app_data()`

- `HttpRequest::app_data<T>()` returns `Option<&T>` instead of `Option<&Data<T>>`

### Fixed

- Fix `AppConfig::secure()` is always false. #1202


## [2.0.0-alpha.6] - 2019-12-15

### Fixed

- Fixed compilation with default features off

## [2.0.0-alpha.5] - 2019-12-13

### Added

- Add test server, `test::start()` and `test::start_with()`

## [2.0.0-alpha.4] - 2019-12-08

### Deleted

- Delete HttpServer::run(), it is not useful with async/await

## [2.0.0-alpha.3] - 2019-12-07

### Changed

- Migrate to tokio 0.2


## [2.0.0-alpha.1] - 2019-11-22

### Changed

- Migrated to `std::future`

- Remove implementation of `Responder` for `()`. (#1167)


## [1.0.9] - 2019-11-14

### Added

- Add `Payload::into_inner` method and make stored `def::Payload` public. (#1110)

### Changed

- Support `Host` guards when the `Host` header is unset (e.g. HTTP/2 requests) (#1129)


## [1.0.8] - 2019-09-25

### Added

- Add `Scope::register_data` and `Resource::register_data` methods, parallel to
  `App::register_data`.

- Add `middleware::Condition` that conditionally enables another middleware

- Allow to re-construct `ServiceRequest` from `HttpRequest` and `Payload`

- Add `HttpServer::listen_uds` for ability to listen on UDS FD rather than path,
  which is useful for example with systemd.

### Changed

- Make UrlEncodedError::Overflow more informative

- Use actix-testing for testing utils


## [1.0.7] - 2019-08-29

### Fixed

- Request Extensions leak #1062


## [1.0.6] - 2019-08-28

### Added

- Re-implement Host predicate (#989)

- Form implements Responder, returning a `application/x-www-form-urlencoded` response

- Add `into_inner` to `Data`

- Add `test::TestRequest::set_form()` convenience method to automatically serialize data and set
  the header in test requests.

### Changed

- `Query` payload made `pub`. Allows user to pattern-match the payload.

- Enable `rust-tls` feature for client #1045

- Update serde_urlencoded to 0.6.1

- Update url to 2.1


## [1.0.5] - 2019-07-18

### Added

- Unix domain sockets (HttpServer::bind_uds) #92

- Actix now logs errors resulting in "internal server error" responses always, with the `error`
  logging level

### Fixed

- Restored logging of errors through the `Logger` middleware


## [1.0.4] - 2019-07-17

### Added

- Add `Responder` impl for `(T, StatusCode) where T: Responder`

- Allow to access app's resource map via
  `ServiceRequest::resource_map()` and `HttpRequest::resource_map()` methods.

### Changed

- Upgrade `rand` dependency version to 0.7


## [1.0.3] - 2019-06-28

### Added

- Support asynchronous data factories #850

### Changed

-  Use `encoding_rs` crate instead of unmaintained `encoding` crate


## [1.0.2] - 2019-06-17

### Changed

- Move cors middleware to `actix-cors` crate.

- Move identity middleware to `actix-identity` crate.


## [1.0.1] - 2019-06-17

### Added

- Add support for PathConfig #903

- Add `middleware::identity::RequestIdentity` trait to `get_identity` from `HttpMessage`.

### Changed

- Move cors middleware to `actix-cors` crate.

- Move identity middleware to `actix-identity` crate.

- Disable default feature `secure-cookies`.

- Allow to test an app that uses async actors #897

- Re-apply patch from #637 #894

### Fixed

- HttpRequest::url_for is broken with nested scopes #915


## [1.0.0] - 2019-06-05

### Added

- Add `Scope::configure()` method.

- Add `ServiceRequest::set_payload()` method.

- Add `test::TestRequest::set_json()` convenience method to automatically
  serialize data and set header in test requests.

- Add macros for head, options, trace, connect and patch http methods

### Changed

- Drop an unnecessary `Option<_>` indirection around `ServerBuilder` from `HttpServer`. #863

### Fixed

- Fix Logger request time format, and use rfc3339. #867

- Clear http requests pool on app service drop #860


## [1.0.0-rc] - 2019-05-18

### Added

- Add `Query<T>::from_query()` to extract parameters from a query string. #846
- `QueryConfig`, similar to `JsonConfig` for customizing error handling of query extractors.

### Changed

- `JsonConfig` is now `Send + Sync`, this implies that `error_handler` must be `Send + Sync` too.

### Fixed

- Codegen with parameters in the path only resolves the first registered endpoint #841


## [1.0.0-beta.4] - 2019-05-12

### Added

- Allow to set/override app data on scope level

### Changed

- `App::configure` take an `FnOnce` instead of `Fn`
- Upgrade actix-net crates


## [1.0.0-beta.3] - 2019-05-04

### Added

- Add helper function for executing futures `test::block_fn()`

### Changed

- Extractor configuration could be registered with `App::data()`
  or with `Resource::data()` #775

- Route data is unified with app data, `Route::data()` moved to resource
  level to `Resource::data()`

- CORS handling without headers #702

- Allow constructing `Data` instances to avoid double `Arc` for `Send + Sync` types.

### Fixed

- Fix `NormalizePath` middleware impl #806

### Deleted

- `App::data_factory()` is deleted.


## [1.0.0-beta.2] - 2019-04-24

### Added

- Add raw services support via `web::service()`

- Add helper functions for reading response body `test::read_body()`

- Add support for `remainder match` (i.e "/path/{tail}*")

- Extend `Responder` trait, allow to override status code and headers.

- Store visit and login timestamp in the identity cookie #502

### Changed

- `.to_async()` handler can return `Responder` type #792

### Fixed

- Fix async web::Data factory handling


## [1.0.0-beta.1] - 2019-04-20

### Added

- Add helper functions for reading test response body,
 `test::read_response()` and test::read_response_json()`

- Add `.peer_addr()` #744

- Add `NormalizePath` middleware

### Changed

- Rename `RouterConfig` to `ServiceConfig`

- Rename `test::call_success` to `test::call_service`

- Removed `ServiceRequest::from_parts()` as it is unsafe to create from parts.

- `CookieIdentityPolicy::max_age()` accepts value in seconds

### Fixed

- Fixed `TestRequest::app_data()`


## [1.0.0-alpha.6] - 2019-04-14

### Changed

- Allow using any service as default service.

- Remove generic type for request payload, always use default.

- Removed `Decompress` middleware. Bytes, String, Json, Form extractors
  automatically decompress payload.

- Make extractor config type explicit. Add `FromRequest::Config` associated type.


## [1.0.0-alpha.5] - 2019-04-12

### Added

- Added async io `TestBuffer` for testing.

### Deleted

- Removed native-tls support


## [1.0.0-alpha.4] - 2019-04-08

### Added

- `App::configure()` allow to offload app configuration to different methods

- Added `URLPath` option for logger

- Added `ServiceRequest::app_data()`, returns `Data<T>`

- Added `ServiceFromRequest::app_data()`, returns `Data<T>`

### Changed

- `FromRequest` trait refactoring

- Move multipart support to actix-multipart crate

### Fixed

- Fix body propagation in Response::from_error. #760


## [1.0.0-alpha.3] - 2019-04-02

### Changed

- Renamed `TestRequest::to_service()` to `TestRequest::to_srv_request()`

- Renamed `TestRequest::to_response()` to `TestRequest::to_srv_response()`

- Removed `Deref` impls

### Removed

- Removed unused `actix_web::web::md()`


## [1.0.0-alpha.2] - 2019-03-29

### Added

- Rustls support

### Changed

- Use forked cookie

- Multipart::Field renamed to MultipartField

## [1.0.0-alpha.1] - 2019-03-28

### Changed

- Complete architecture re-design.

- Return 405 response if no matching route found within resource #538<|MERGE_RESOLUTION|>--- conflicted
+++ resolved
@@ -2,11 +2,7 @@
 
 ## Unreleased - 2022-xx-xx
 ### Added
-<<<<<<< HEAD
-=======
 - Add `#[routes]` macro to support multiple paths for one handler. [#2718]
-- Add `ServiceRequest::{parts, request}()` getter methods. [#2786]
->>>>>>> 8759d79b
 - Add configuration options for TLS handshake timeout via `HttpServer::{rustls, openssl}_with_config` methods. [#2752]
 - Add `ErrorHandlers::default_handler()` (as well as `default_handler_{server, client}()`) to make registering handlers with the `ErrorHandlers` middleware easier. [#2784]
 - Add `ServiceRequest::{parts, request}()` getter methods. [#2786]
